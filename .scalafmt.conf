<<<<<<< HEAD
version = "3.3.3"
=======
version = "3.3.1"
>>>>>>> c7e59998

style = default

runner.dialect = scala213source3

fileOverride {
  "glob:**/scala-3/**" {
    runner.dialect = scala3
  }
}

maxColumn = 100

docstrings.wrap = "no"

rewrite.rules = [
  AvoidInfix
  RedundantBraces
  RedundantParens
  AsciiSortImports
  PreferCurlyFors
]

rewrite.neverInfix.excludeFilters = [until
  to
  by
  eq
  ne
  "should.*"
  "contain.*"
  "must.*"
  in
  be
  taggedAs
  thrownBy
  synchronized
  have
  when
  size
  theSameElementsAs]<|MERGE_RESOLUTION|>--- conflicted
+++ resolved
@@ -1,8 +1,4 @@
-<<<<<<< HEAD
 version = "3.3.3"
-=======
-version = "3.3.1"
->>>>>>> c7e59998
 
 style = default
 
