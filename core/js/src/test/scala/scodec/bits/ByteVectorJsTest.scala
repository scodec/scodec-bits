--- conflicted
+++ resolved
@@ -33,19 +33,11 @@
 import scala.scalajs.js.typedarray.{ArrayBuffer, Uint8Array}
 
 class ByteVectorJsTest extends BitsSuite {
-<<<<<<< HEAD
-  private def setDEADBEEF(int8Array: Int8Array): Unit = {
-    int8Array(0) = 0xde.toByte
-    int8Array(1) = 0xad.toByte
-    int8Array(2) = 0xbe.toByte
-    int8Array(3) = 0xef.toByte
-=======
   private def setDEADBEEF(uint8Array: Uint8Array): Unit = {
     uint8Array(0) = 0xde.toByte
     uint8Array(1) = 0xad.toByte
     uint8Array(2) = 0xbe.toByte
     uint8Array(3) = 0xef.toByte
->>>>>>> b62e8179
   }
 
   test("view(Uint8Array)") {
@@ -53,11 +45,7 @@
     setDEADBEEF(uint8Array)
     val byteVector: ByteVector = ByteVector.view(uint8Array)
     assert(byteVector === hex"deadbeef")
-<<<<<<< HEAD
-    int8Array(3) = 0xee.toByte
-=======
     uint8Array(3) = 0xee.toByte
->>>>>>> b62e8179
     assert(byteVector === hex"deadbeee")
   }
 
@@ -67,11 +55,7 @@
     setDEADBEEF(uint8Array)
     val byteVector: ByteVector = ByteVector.view(arrayBuffer)
     assert(byteVector === hex"deadbeef")
-<<<<<<< HEAD
-    int8Array(3) = 0xee.toByte
-=======
     uint8Array(3) = 0xee.toByte
->>>>>>> b62e8179
     assert(byteVector === hex"deadbeee")
   }
 
@@ -80,11 +64,7 @@
     setDEADBEEF(uint8Array)
     val byteVector: ByteVector = ByteVector.fromUint8Array(uint8Array)
     assert(byteVector === hex"deadbeef")
-<<<<<<< HEAD
-    int8Array(3) = 0xee.toByte
-=======
     uint8Array(3) = 0xee.toByte
->>>>>>> b62e8179
     assert(byteVector === hex"deadbeef")
   }
 
@@ -94,28 +74,16 @@
     setDEADBEEF(uint8Array)
     val byteVector: ByteVector = ByteVector.fromJSArrayBuffer(arrayBuffer)
     assert(byteVector === hex"deadbeef")
-<<<<<<< HEAD
-    int8Array(3) = 0xee.toByte
-=======
     uint8Array(3) = 0xee.toByte
->>>>>>> b62e8179
     assert(byteVector === hex"deadbeef")
   }
 
   test("copyToTypedArray") {
-<<<<<<< HEAD
-    val int8Array = new Int8Array(6)
-    int8Array(0) = 0xaa.toByte
-    int8Array(5) = 0xff.toByte
-    hex"bbccdeadbeefee".copyToTypedArray(int8Array, 1, 2, 4)
-    assert(ByteVector.view(int8Array) === hex"aadeadbeefff")
-=======
     val uint8Array = new Uint8Array(6)
     uint8Array(0) = 0xaa.toByte
     uint8Array(5) = 0xff.toByte
     hex"bbccdeadbeefee".copyToUint8Array(uint8Array, 1, 2, 4)
     assert(ByteVector.view(uint8Array) === hex"aadeadbeefff")
->>>>>>> b62e8179
   }
 
   test("toTypedArray") {
