--- conflicted
+++ resolved
@@ -30,9 +30,6 @@
 
 package scodec.bits
 
-<<<<<<< HEAD
-private[bits] trait ByteVectorCrossPlatform { self: ByteVector => }
-=======
 import java.security.{
   AlgorithmParameters,
   GeneralSecurityException,
@@ -200,5 +197,4 @@
       case e: GeneralSecurityException => Left(e)
     }
 
-}
->>>>>>> b62e8179
+}