--- conflicted
+++ resolved
@@ -1593,11 +1593,7 @@
       }
       idx += 1
     }
-<<<<<<< HEAD
-    Right(ByteVector(acc).dropRight(padding.toLong))
-=======
-    Right(ByteVector(acc).take(bidx - padding))
->>>>>>> 577beb9e
+    Right(ByteVector(acc).take((bidx - padding).toLong))
   }
 
   /**
