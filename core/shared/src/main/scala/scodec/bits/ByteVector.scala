/*
 * Copyright (c) 2013, Scodec
 * All rights reserved.
 *
 * Redistribution and use in source and binary forms, with or without modification,
 * are permitted provided that the following conditions are met:
 *
 * 1. Redistributions of source code must retain the above copyright notice, this
 *    list of conditions and the following disclaimer.
 *
 * 2. Redistributions in binary form must reproduce the above copyright notice,
 *    this list of conditions and the following disclaimer in the documentation
 *    and/or other materials provided with the distribution.
 *
 * 3. Neither the name of the copyright holder nor the names of its contributors
 *    may be used to endorse or promote products derived from this software without
 *    specific prior written permission.
 *
 * THIS SOFTWARE IS PROVIDED BY THE COPYRIGHT HOLDERS AND CONTRIBUTORS "AS IS" AND
 * ANY EXPRESS OR IMPLIED WARRANTIES, INCLUDING, BUT NOT LIMITED TO, THE IMPLIED
 * WARRANTIES OF MERCHANTABILITY AND FITNESS FOR A PARTICULAR PURPOSE ARE
 * DISCLAIMED. IN NO EVENT SHALL THE COPYRIGHT HOLDER OR CONTRIBUTORS BE LIABLE FOR
 * ANY DIRECT, INDIRECT, INCIDENTAL, SPECIAL, EXEMPLARY, OR CONSEQUENTIAL DAMAGES
 * (INCLUDING, BUT NOT LIMITED TO, PROCUREMENT OF SUBSTITUTE GOODS OR SERVICES;
 * LOSS OF USE, DATA, OR PROFITS; OR BUSINESS INTERRUPTION) HOWEVER CAUSED AND ON
 * ANY THEORY OF LIABILITY, WHETHER IN CONTRACT, STRICT LIABILITY, OR TORT
 * (INCLUDING NEGLIGENCE OR OTHERWISE) ARISING IN ANY WAY OUT OF THE USE OF THIS
 * SOFTWARE, EVEN IF ADVISED OF THE POSSIBILITY OF SUCH DAMAGE.
 */

package scodec.bits

import java.io.{InputStream, OutputStream}
import java.nio.{ByteBuffer, CharBuffer}
import java.nio.charset.{CharacterCodingException, Charset}
import java.util.UUID
import java.util.concurrent.atomic.{AtomicInteger, AtomicLong}
import java.util.function.IntUnaryOperator

import scala.annotation.tailrec

/** An immutable vector of bytes, backed by a balanced binary tree of chunks. Most operations are
  * logarithmic in the depth of this tree, including `++`, `:+`, `+:`, `update`, and `insert`. Where
  * possible, operations return lazy views rather than copying any underlying bytes. Use `copy` to
  * copy all underlying bytes to a fresh, array-backed `ByteVector`.
  *
  * Unless otherwise noted, operations follow the same naming as the scala standard library
  * collections, though this class does not extend any of the standard scala collections. Use
  * `toIndexedSeq`, `toSeq`, or `toIterable` to obtain a regular `scala.collection` type.
  *
  * @groupname collection
  *   Collection Like Methods
  * @groupprio collection
  *   0
  *
  * @groupname bitwise
  *   Bitwise Operations
  * @groupprio bitwise
  *   1
  *
  * @groupname conversions
  *   Conversions
  * @groupprio conversions
  *   2
  *
  * @groupname buffer
  *   Buffering
  * @groupprio buffer
  *   3
  *
  * @groupname crypto
  *   Cryptography
  * @groupprio crypto
  *   4
  *
  * @define bitwiseOperationsReprDescription
  *   bit vector
  * @define returnsView
  *   This method returns a view and hence, is O(1). Call [[compact]] to generate a new strict
  *   vector.
  */
sealed abstract class ByteVector
    extends ByteVectorCrossPlatform
    with BitwiseOperations[ByteVector, Long]
    with Ordered[ByteVector]
    with Serializable {

  import ByteVector._

  /** Returns the number of bytes in this vector.
    * @group collection
    */
  def size: Long

  /** Returns the number of bytes in this vector, or `None` if the size does not fit into an `Int`.
    *
    * @group collection
    */
  final def intSize: Option[Int] = if (size <= Int.MaxValue) Some(size.toInt) else None

  /** Alias for [[size]].
    * @group collection
    */
  final def length: Long = size

  /** Returns true if this vector has no bytes.
    * @group collection
    */
  final def isEmpty: Boolean = size == 0

  /** Returns true if this vector has a non-zero number of bytes.
    * @group collection
    */
  final def nonEmpty: Boolean = !isEmpty

  /** Gets the byte at the specified index.
    * @throws IndexOutOfBoundsException
    *   if the specified index is not in `[0, size)`
    * @group collection
    */
  def get(index: Long): Byte = {
    checkIndex(index)
    getImpl(index)
  }

  protected def getImpl(index: Long): Byte

  /** Alias for [[get]].
    * @throws IndexOutOfBoundsException
    *   if the specified index is not in `[0, size)`
    * @group collection
    */
  final def apply(index: Long): Byte = get(index)

  /** Returns the byte at the specified index, or `None` if the index is out of range.
    * @group collection
    */
  final def lift(index: Long): Option[Byte] =
    if (index >= 0 && index < size) Some(apply(index))
    else None

  /** Returns a vector with the byte at the specified index replaced with the specified byte.
    * @group collection
    */
  final def update(idx: Long, b: Byte): ByteVector = {
    checkIndex(idx)
    (take(idx) :+ b) ++ drop(idx + 1)
  }

  /** Returns a vector with the specified byte inserted at the specified index.
    * @group collection
    */
  final def insert(idx: Long, b: Byte): ByteVector =
    (take(idx) :+ b) ++ drop(idx)

  /** Returns a vector with the specified byte vector inserted at the specified index.
    * @group collection
    */
  final def splice(idx: Long, b: ByteVector): ByteVector =
    take(idx) ++ b ++ drop(idx)

  /** Returns a vector with the specified byte vector replacing bytes `[idx, idx + b.size]`.
    * @group collection
    */
  final def patch(idx: Long, b: ByteVector): ByteVector =
    take(idx) ++ b ++ drop(idx + b.size)

  /** Returns a new byte vector representing this vector's contents followed by the specified
    * vector's contents.
    * @group collection
    */
  def ++(other: ByteVector): ByteVector =
    if (this.isEmpty) other
    else Chunks(Append(this, other)).bufferBy(64)

  /** Returns a new vector with the specified byte prepended.
    * @group collection
    */
  final def +:(byte: Byte): ByteVector = ByteVector(byte) ++ this

  /** Returns a new vector with the specified byte appended.
    * @group collection
    */
  def :+(byte: Byte): ByteVector =
    this ++ ByteVector(byte)

  /** Returns a vector of all bytes in this vector except the first `n` bytes.
    *
    * The resulting vector's size is `0 max (size - n)`.
    *
    * @group collection
    */
  def drop(n: Long): ByteVector = {
    val n1 = n.min(size).max(0)
    if (n1 == size) ByteVector.empty
    else if (n1 == 0) this
    else {
      @annotation.tailrec
      def go(cur: ByteVector, n1: Long, accR: List[ByteVector]): ByteVector =
        cur match {
          case Chunk(bs) => accR.foldLeft(Chunk(bs.drop(n1)): ByteVector)(_ ++ _).unbuffer
          case Append(l, r) =>
            if (n1 > l.size) go(r, n1 - l.size, accR)
            else go(l, n1, r :: accR)
          case b: Buffer =>
            if (n1 > b.hd.size) go(b.lastBytes, n1 - b.hd.size, accR)
            else go(b.hd, n1, b.lastBytes :: accR)
          case c: Chunks => go(c.chunks, n1, accR)
        }
      go(this, n1, Nil)
    }
  }

  /** Returns a vector of all bytes in this vector except the last `n` bytes.
    *
    * The resulting vector's size is `0 max (size - n)`.
    *
    * @group collection
    */
  final def dropRight(n: Long): ByteVector =
    take(size - n.max(0))

  /** Drops the longest prefix of this vector such that every byte of the prefix satisfies the
    * specific predicate.
    *
    * @group collection
    */
  final def dropWhile(f: Byte => Boolean): ByteVector = {
    var toDrop = 0L
    foreachSPartial(new F1BB {
      def apply(b: Byte) = {
        val cont = f(b)
        if (cont) toDrop += 1
        cont
      }
    })
    drop(toDrop)
  }

  /** Returns a vector of the first `n` bytes of this vector.
    *
    * The resulting vector's size is `n min size`.
    *
    * Note: if an `n`-byte vector is required, use the `acquire` method instead.
    *
    * @see
    *   acquire
    * @group collection
    */
  def take(n: Long): ByteVector = {
    val n1 = n.min(size).max(0)
    if (n1 == size) this
    else if (n1 == 0) ByteVector.empty
    else {
      @annotation.tailrec
      def go(accL: ByteVector, cur: ByteVector, n1: Long): ByteVector =
        cur match {
          case Chunk(bs) => accL ++ Chunk(bs.take(n1))
          case Append(l, r) =>
            if (n1 > l.size) go(accL ++ l, r, n1 - l.size)
            else go(accL, l, n1)
          case c: Chunks => go(accL, c.chunks, n1)
          case b: Buffer => go(accL, b.unbuffer, n1)
        }
      go(ByteVector.empty, this, n1)
    }
  }

  /** Returns a vector of the last `n` bytes of this vector.
    *
    * The resulting vector's size is `n min size`.
    *
    * @group collection
    */
  final def takeRight(n: Long): ByteVector =
    drop(size - n)

  /** Returns the longest prefix of this vector such that every byte satisfies the specific
    * predicate.
    *
    * @group collection
    */
  final def takeWhile(f: Byte => Boolean): ByteVector = {
    var toTake = 0L
    foreachSPartial(new F1BB {
      def apply(b: Byte) = {
        val cont = f(b)
        if (cont) toTake += 1
        cont
      }
    })
    take(toTake)
  }

  /** Returns a pair of vectors that is equal to `(take(n), drop(n))`.
    * @group collection
    */
  final def splitAt(n: Long): (ByteVector, ByteVector) = (take(n), drop(n))

  /** Returns a vector made up of the bytes starting at index `from` up to index `until`.
    * @group collection
    */
  final def slice(from: Long, until: Long): ByteVector =
    drop(from).take(until - (from.max(0)))

  /** Returns a vector whose contents are the results of taking the first `n` bytes of this vector.
    *
    * If this vector does not contain at least `n` bytes, an error message is returned.
    *
    * @see
    *   take
    * @group collection
    */
  def acquire(n: Long): Either[String, ByteVector] =
    if (n <= size) Right(take(n))
    else Left(s"cannot acquire $n bytes from a vector that contains $size bytes")

  /** Consumes the first `n` bytes of this vector and decodes them with the specified function,
    * resulting in a vector of the remaining bytes and the decoded value. If this vector does not
    * have `n` bytes or an error occurs while decoding, an error is returned instead.
    *
    * @group collection
    */
  final def consume[A](
      n: Long
  )(decode: ByteVector => Either[String, A]): Either[String, (ByteVector, A)] =
    for {
      toDecode <- acquire(n)
      decoded <- decode(toDecode)
    } yield (drop(n), decoded)

  /** Applies a binary operator to a start value and all elements of this vector, going left to
    * right.
    * @param z
    *   starting value
    * @param f
    *   operator to apply
    * @group collection
    */
  final def foldLeft[A](z: A)(f: (A, Byte) => A): A = {
    var acc = z
    foreachS(new F1BU { def apply(b: Byte) = acc = f(acc, b) })
    acc
  }

  /** Applies a binary operator to a start value and all elements of this vector, going right to
    * left.
    * @param z
    *   starting value
    * @param f
    *   operator to apply
    * @group collection
    */
  final def foldRight[A](z: A)(f: (Byte, A) => A): A =
    reverse.foldLeft(z)((tl, h) => f(h, tl))

  /** Applies a binary operator to a start value and all segments(views) of this ByteVector
    * expressed as read-only ByteBuffer, going left to right.
    * @param z
    *   Starting value
    * @param f
    *   operator to apply
    * @group collection
    */
  final def foldLeftBB[A](z: A)(f: (A, ByteBuffer) => A): A = {
    @annotation.tailrec
    def go(rem: List[ByteVector], a: A): A =
      rem match {
        case Chunk(bs) :: rem    => go(rem, f(a, bs.at.asByteBuffer(bs.offset, bs.size.toInt)))
        case Append(l, r) :: rem => go(l :: r :: rem, a)
        case Chunks(Append(l, r)) :: rem => go(l :: r :: rem, a)
        case (b: Buffer) :: rem          => go(b.unbuffer :: rem, a)
        case Nil                         => a
      }
    go(this :: Nil, z)
  }

  /** Applies a binary operator to a start value and all segments(views) of this ByteVector
    * expressed as read-only ByteBuffer, going right ot left.
    * @param z
    *   Starting value
    * @param f
    *   operator to apply
    * @group collection
    */
  final def foldRightBB[A](z: A)(f: (ByteBuffer, A) => A): A =
    reverse.foldLeftBB(z)((tl, h) => f(h, tl))

  /** Applies the specified function to each element of this vector.
    * @group collection
    */
  final def foreach(f: Byte => Unit): Unit = foreachS(new F1BU { def apply(b: Byte) = f(b) })

  private[scodec] final def foreachS(f: F1BU): Unit = foreachV(_.foreach(f))

  private[scodec] final def foreachSPartial(f: F1BB): Boolean = foreachVPartial(_.foreachPartial(f))

  private[scodec] final def foreachV(f: View => Unit): Unit = {
    @annotation.tailrec
    def go(rem: List[ByteVector]): Unit =
      rem match {
        case Chunk(bs) :: rem            => f(bs); go(rem)
        case Append(l, r) :: rem         => go(l :: r :: rem)
        case Chunks(Append(l, r)) :: rem => go(l :: r :: rem)
        case (b: Buffer) :: rem          => go(b.unbuffer :: rem)
        case Nil                         => ()
      }
    go(this :: Nil)
  }

  private[scodec] final def foreachVPartial(f: View => Boolean): Boolean = {
    @annotation.tailrec
    def go(rem: List[ByteVector]): Boolean =
      rem match {
        case Chunk(bs) :: rem            => if (f(bs)) go(rem) else false
        case Append(l, r) :: rem         => go(l :: r :: rem)
        case Chunks(Append(l, r)) :: rem => go(l :: r :: rem)
        case (b: Buffer) :: rem          => go(b.unbuffer :: rem)
        case Nil                         => true
      }
    go(this :: Nil)
  }

  /** Returns true if this byte vector starts with the specified vector.
    * @group collection
    */
  final def startsWith(b: ByteVector): Boolean =
    take(b.size) === b

  /** Returns true if this byte vector ends with the specified vector.
    * @group collection
    */
  final def endsWith(b: ByteVector): Boolean =
    takeRight(b.size) === b

  /** Finds the first index of the specified byte pattern in this vector.
    * @return
    *   index of slice or -1 if not found
    * @group collection
    */
  final def indexOfSlice(slice: ByteVector): Long = indexOfSlice(slice, 0)

  /** Finds the first index after `from` of the specified byte pattern in this vector.
    * @return
    *   index of slice or -1 if not found
    * @group collection
    */
  final def indexOfSlice(slice: ByteVector, from: Long): Long = {
    @annotation.tailrec
    def go(b: ByteVector, idx: Long): Long =
      if (b.startsWith(slice)) idx
      else if (b.isEmpty) -1
      else go(b.tail, idx + 1)
    go(drop(from), from)
  }

  /** Determines if the specified slice is in this vector.
    * @group collection
    */
  final def containsSlice(slice: ByteVector): Boolean = indexOfSlice(slice) >= 0

  // This was public before version 1.1.8 so it must stay here for bincompat
  // The public grouped method is adding via an extension method defined in the companion
  private[bits] final def grouped(chunkSize: Long): Stream[ByteVector] =
    groupedIterator(chunkSize).toStream

  private final def groupedIterator(chunkSize: Long): Iterator[ByteVector] =
    if (isEmpty) Iterator.empty
    else if (size <= chunkSize) Iterator(this)
    else Iterator(take(chunkSize)) ++ drop(chunkSize).groupedIterator(chunkSize)

  /** Returns the first byte of this vector or throws if vector is emtpy.
    * @group collection
    */
  final def head: Byte = apply(0)

  /** Returns the first byte of this vector or `None` if vector is emtpy.
    * @group collection
    */
  final def headOption: Option[Byte] = lift(0)

  /** Returns a vector of all bytes in this vector except the first byte.
    * @group collection
    */
  final def tail: ByteVector = drop(1)

  /** Returns a vector of all bytes in this vector except the last byte.
    * @group collection
    */
  final def init: ByteVector = dropRight(1)

  /** Returns the last byte in this vector or throws if vector is empty.
    * @group collection
    */
  final def last: Byte = apply(size - 1)

  /** Returns the last byte in this vector or returns `None` if vector is empty.
    * @group collection
    */
  final def lastOption: Option[Byte] = lift(size - 1)

  /** Alias for `padRight`.
    *
    * @throws IllegalArgumentException
    *   if `n < size`
    * @group collection
    */
  final def padTo(n: Long): ByteVector = padRight(n)

  /** Returns an `n`-byte vector whose contents are this vector's contents followed by 0 or more
    * zero bytes.
    *
    * @throws IllegalArgumentException
    *   if `n < size`
    * @group collection
    */
  final def padRight(n: Long): ByteVector =
    if (n < size) throw new IllegalArgumentException(s"ByteVector.padRight($n)")
    else this ++ ByteVector.fill(n - size)(0)

  /** Returns an `n`-bytes vector whose contents are 0 or more zero bytes followed by this vector's
    * contents.
    *
    * @throws IllegalArgumentException
    *   if `n < size`
    * @group collection
    */
  final def padLeft(n: Long): ByteVector =
    if (n < size) throw new IllegalArgumentException(s"ByteVector.padLeft($n)")
    else ByteVector.fill(n - size)(0) ++ this

  /** Returns a vector where each byte is the result of applying the specified function to the
    * corresponding byte in this vector. $returnsView
    * @group collection
    */
  final def map(f: Byte => Byte): ByteVector =
    ByteVector.viewAt((i: Long) => f(apply(i)), size)

  /** Returns a vector where each byte is the result of applying the specified function to the
    * corresponding byte in this vector. Only the least significant byte is used (the three most
    * significant bytes are ignored). $returnsView
    * @group collection
    */
  final def mapI(f: Byte => Int): ByteVector =
    map(f.andThen(_.toByte))

  private[scodec] final def mapS(f: F1B): ByteVector =
    ByteVector.view(new At { def apply(i: Long) = f(ByteVector.this(i)) }, size)

  /** Returns a vector with the bytes of this vector in reverse order. $returnsView
    * @group collection
    */
  final def reverse: ByteVector =
    ByteVector.viewAt((l: Long) => apply(size - l - 1), size)

  final def shiftLeft(n: Long): ByteVector =
    BitVector(this).shiftLeft(n).toByteVector

  final def shiftRight(n: Long, signExtension: Boolean): ByteVector =
    BitVector(this).shiftRight(n, signExtension).toByteVector

  final def rotateLeft(n: Long): ByteVector =
    BitVector(this).rotateLeft(n).toByteVector

  final def rotateRight(n: Long): ByteVector =
    BitVector(this).rotateRight(n).toByteVector

  /** Returns a vector with the same contents but represented as a single tree node internally.
    *
    * This may involve copying data, but has the advantage that lookups index directly into a single
    * node rather than traversing a logarithmic number of nodes in this tree.
    *
    * Calling this method on an already compacted vector is a no-op.
    *
    * @group collection
    */
  final def compact: ByteVector =
    this match {
      case Chunk(_) => this
      case _        => this.copy
    }

  /** Invokes `compact` on any subtrees whose size is `<= chunkSize`.
    * @group collection
    */
  final def partialCompact(chunkSize: Long): ByteVector =
    this match {
      case small if small.size <= chunkSize => small.compact
      case Append(l, r) => Append(l.partialCompact(chunkSize), r.partialCompact(chunkSize))
      case _            => this
    }

  /** Returns a vector with the same contents as this vector but with a single compacted node made
    * up by evaluating all internal nodes and concatenating their values.
    * @group collection
    */
  final def copy: ByteVector = {
    val sz = size
    if (sz <= Int.MaxValue) {
      val arr = this.toArray
      Chunk(View(new AtArray(arr), 0, sz))
    } else
      take(Int.MaxValue).copy ++ drop(Int.MaxValue).copy
  }

  /** Converts the contents of this vector to a byte array.
    *
    * @group conversions
    */
  final def toArray: Array[Byte] = {
    val buf = new Array[Byte](toIntSize(size))
    copyToArray(buf, 0)
    buf
  }

  /** Copies the contents of this vector to array `xs`, beginning at index `start`.
    *
    * @group conversions
    */
  final def copyToArray(xs: Array[Byte], start: Int): Unit = {
    var i = start
    foreachV { v =>
      v.copyToArray(xs, i); i += toIntSize(v.size)
    }
  }

  /** Copies `size` bytes of this vector, starting at index `offset`, to array `xs`, beginning at
    * index `start`.
    *
    * @group conversions
    */
  final def copyToArray(xs: Array[Byte], start: Int, offset: Long, size: Int): Unit = {
    var i = 0L
    var voffset = 0L
    foreachV { v =>
      if (i < size) {
        val reloff = (offset - voffset).max(0)
        if (voffset >= offset || reloff < v.size) {
          val sz = (size - i).min(v.size - reloff)
          v.copyToArray(xs, toIntSize(start + i), reloff, toIntSize(sz))
          i += sz
        }
        voffset += v.size
      }
    }
  }

  /** Copies as many bytes as possible to the given [[ByteBuffer]], starting from its current
    * position. This method will not overflow the buffer.
    *
    * @param buffer
    *   a ByteBuffer to copy bytes to
    * @return
    *   the number of bytes actually copied
    * @group conversions
    */
  final def copyToBuffer(buffer: ByteBuffer): Int = {
    var copied = 0
    foreachVPartial { v =>
      val copiedFromView = v.copyToBuffer(buffer)
      copied += copiedFromView
      (copiedFromView == v.size)
    }
    copied
  }

  /** Copies the contents of this vector to OutputStream `s`.
    *
    * @group conversions
    */
  final def copyToStream(s: OutputStream): Unit =
    foreachV(_.copyToStream(s))

  /** Creates new `InputStream` reading data from this `ByteVector`.
    */
  final def toInputStream: InputStream =
    new ByteVectorInputStream(this)

  /** Converts the contents of this vector to an `IndexedSeq`.
    *
    * @group conversions
    */
  final def toIndexedSeq: IndexedSeq[Byte] =
    new IndexedSeq[Byte] {
      val length = toIntSize(ByteVector.this.size)
      def apply(i: Int) = ByteVector.this.apply(i.toLong)
      override def foldRight[B](z: B)(op: (Byte, B) => B): B = ByteVector.this.foldRight(z)(op)
    }

  /** Converts the contents of this vector to a `Seq`.
    *
    * @group conversions
    */
  final def toSeq: Seq[Byte] = toIndexedSeq

  /** Converts the contents of this vector to an `Iterable`.
    *
    * @group conversions
    */
  final def toIterable: Iterable[Byte] = toIndexedSeq

  /** Converts the contents of this vector to a bit vector of `size * 8` bits.
    * @group conversions
    */
  final def toBitVector: BitVector = BitVector(this)

  /** Alias for [[toBitVector]].
    * @group conversions
    */
  final def bits: BitVector = toBitVector

  /** Allocate (unobservable) mutable scratch space at the end of this `ByteVector`, which will be
    * used to support fast `:+` and `++` of small vectors. A default chunk size is used.
    *
    * Note that `:+`, `++`, and `drop` on the result of a call to `buffer` are guaranteed to return
    * another buffered `ByteVector`.
    *
    * @group buffer
    */
  final def buffer: ByteVector = bufferBy(1024)

  /** Allocate (unobservable) mutable scratch space at the end of this `ByteVector`, with chunks of
    * the given size, which will be used to support fast `:+` and `++` of small vectors.
    *
    * Note that `:+`, `++`, and `drop` on the result of a call to `buffer` are guaranteed to return
    * another buffered `ByteVector`, with the same size scratch space.
    *
    * @group buffer
    */
  final def bufferBy(chunkSize: Int): ByteVector =
    this match {
      case b: Buffer =>
        if (b.lastChunk.length >= chunkSize) b
        else b.rebuffer(chunkSize)
      case _ => Buffer(new AtomicLong(0), 0, this, new Array[Byte](chunkSize), 0)
    }

  /** Collapse any buffered chunks at the end of this `ByteVector`, resulting in an unbuffered
    * `ByteVector`.
    *
    * @group buffer
    */
  def unbuffer: ByteVector = this

  /** Represents the contents of this vector as a read-only `java.nio.ByteBuffer`.
    *
    * The returned buffer is read-only with limit set to the minimum number of bytes needed to
    * represent the contents of this vector, position set to zero, and remaining set to the limit.
    *
    * @group conversions
    */
  final def toByteBuffer: ByteBuffer =
    this match {
      case Chunk(v) => v.asByteBuffer
      case _        => ByteBuffer.wrap(toArray).asReadOnlyBuffer()
    }

  /** Converts the contents of this byte vector to a binary string of `size * 8` digits.
    *
    * @group conversions
    */
  final def toBin: String = toBin(Bases.Alphabets.Binary)

  /** Converts the contents of this byte vector to a binary string of `size * 8` digits.
    *
    * @group conversions
    */
  final def toBin(alphabet: Bases.BinaryAlphabet): String = {
    val bldr = new StringBuilder
    foreachS {
      new F1BU {
        def apply(b: Byte) = {
          var n = 7
          while (n >= 0) {
            val idx = 1 & (b >> n)
            bldr.append(alphabet.toChar(idx))
            n -= 1
          }
        }
      }
    }
    bldr.toString
  }

  /** Converts the contents of this byte vector to a hexadecimal string of `size * 2` nibbles.
    *
    * @group conversions
    */
  final def toHex: String = toHex(Bases.Alphabets.HexLowercase)

  /** Converts the contents of this byte vector to a hexadecimal string of `size * 2` nibbles.
    *
    * @group conversions
    */
  final def toHex(alphabet: Bases.HexAlphabet): String = {
    val bldr = new StringBuilder
    foreachS {
      new F1BU {
        def apply(b: Byte) = {
          bldr
            .append(alphabet.toChar((b >> 4 & 0x0f).toByte.toInt))
            .append(alphabet.toChar((b & 0x0f).toByte.toInt))
          ()
        }
      }
    }
    bldr.toString
  }

  /** Helper alias for [[toHex:String*]]
    *
    * @group conversions
    */
  final def toBase16: String = toHex

  /** Helper alias for [[toHex(alphabet:scodec\.bits\.Bases\.HexAlphabet):String*]]
    *
    * @group conversions
    */
  final def toBase16(alphabet: Bases.HexAlphabet): String = toHex(alphabet)

  /** Converts the contents of this vector to a base 32 string.
    *
    * @group conversions
    */
  final def toBase32: String = toBase32(Bases.Alphabets.Base32)

  /** Selects at most 8 bits from a byte array as a right aligned byte */
  private final def bitsAtOffset(bytes: Array[Byte], bitIndex: Long, length: Int): Int = {
    val i = (bitIndex / 8).toInt
    if (i >= bytes.length) 0
    else {
      val off = (bitIndex - (i * 8)).toInt
      val mask = ((1 << length) - 1) << (8 - length)
      val half = (bytes(i) << off) & mask
      val full =
        if (off + length <= 8 || i + 1 >= bytes.length) half
        else half | ((bytes(i + 1) & ((mask << (8 - off)) & 0xff)) >>> (8 - off))
      full >>> (8 - length)
    }
  }

  /** Converts the contents of this vector to a base 32 string using the specified alphabet.
    *
    * @group conversions
    */
  final def toBase32(alphabet: Bases.Base32Alphabet): String = {
    val bitsPerChar = 5
    val bytesPerGroup = 5
    val charsPerGroup = bytesPerGroup * 8 / bitsPerChar

    val bytes = toArray
    val bldr =
      CharBuffer.allocate((bytes.length + bytesPerGroup - 1) / bytesPerGroup * charsPerGroup)

    {
      var bidx: Long = 0
      while ((bidx / 8) < bytes.length) {
        val char = alphabet.toChar(bitsAtOffset(bytes, bidx, bitsPerChar))
        bldr.append(char)
        bidx += bitsPerChar
      }
    }

    if (alphabet.pad != 0.toChar) {
      val padLen =
        (((bytes.length + bitsPerChar - 1) / bitsPerChar * bitsPerChar) - bytes.length) * 8 / bitsPerChar
      var i = 0
      while (i < padLen) {
        bldr.append(alphabet.pad)
        i += 1
      }
    }

    bldr.flip.toString
  }

  /** Converts the contents of this vector to a base 58 string.
    *
    * @group conversions
    */
  final def toBase58: String = toBase58(Bases.Alphabets.Base58)

  /** Converts the contents of this vector to a base 58 string using the specified alphabet.
    *
    * @group conversions
    */
  final def toBase58(alphabet: Bases.Alphabet): String =
    if (isEmpty)
      ""
    else {
      val ZERO = BigInt(0)
      val RADIX = BigInt(58L)
      val ones = List.fill(takeWhile(_ == 0).length.toInt)('1')

      @tailrec
      def go(value: BigInt, chars: List[Char]): String =
        value match {
          case ZERO => (ones ++ chars).mkString
          case _ =>
            val (div, rem) = value /% RADIX
            go(div, alphabet.toChar(rem.toInt) +: chars)
        }
      go(BigInt(1, toArray), List.empty)
    }

  /** Converts the contents of this vector to a base 64 string.
    *
    * @group conversions
    */
  final def toBase64: String = toBase64(Bases.Alphabets.Base64)

  /** Converts the contents of this vector to a base 64 string using the specified alphabet.
    *
    * @group conversions
    */
  final def toBase64(alphabet: Bases.Base64Alphabet): String = {
    val bytes = toArray
    val bldr = CharBuffer.allocate(((bytes.length + 2) / 3) * 4)
    var idx = 0
    val mod = bytes.length % 3
    while (idx < bytes.length - mod) {
      var buffer =
        ((bytes(idx) & 0x0ff) << 16) | ((bytes(idx + 1) & 0x0ff) << 8) | (bytes(idx + 2) & 0x0ff)
      val fourth = buffer & 0x3f
      buffer = buffer >> 6
      val third = buffer & 0x3f
      buffer = buffer >> 6
      val second = buffer & 0x3f
      buffer = buffer >> 6
      val first = buffer
      bldr
        .append(alphabet.toChar(first))
        .append(alphabet.toChar(second))
        .append(alphabet.toChar(third))
        .append(alphabet.toChar(fourth))
      idx = idx + 3
    }
    if (mod == 1) {
      var buffer = (bytes(idx) & 0x0ff) << 4
      val second = buffer & 0x3f
      buffer = buffer >> 6
      val first = buffer
      bldr
        .append(alphabet.toChar(first))
        .append(alphabet.toChar(second))

      if (alphabet.pad != 0.toChar)
        bldr
          .append(alphabet.pad)
          .append(alphabet.pad)
    } else if (mod == 2) {
      var buffer = ((bytes(idx) & 0x0ff) << 10) | ((bytes(idx + 1) & 0x0ff) << 2)
      val third = buffer & 0x3f
      buffer = buffer >> 6
      val second = buffer & 0x3f
      buffer = buffer >> 6
      val first = buffer

      bldr
        .append(alphabet.toChar(first))
        .append(alphabet.toChar(second))
        .append(alphabet.toChar(third))

      if (alphabet.pad != 0.toChar) bldr.append(alphabet.pad)
    }
    bldr.flip.toString
  }

  /** Converts the contents of this vector to a base 64 string without padding.
    *
    * @group conversions
    */
  final def toBase64NoPad: String = toBase64(Bases.Alphabets.Base64NoPad)

  /** Converts the contents of this vector to a base 64 url string with padding.
    *
    * @group conversions
    */
  final def toBase64Url: String = toBase64(Bases.Alphabets.Base64Url)

  /** Converts the contents of this vector to a base 64 url string without padding.
    *
    * @group conversions
    */
  final def toBase64UrlNoPad: String = toBase64(Bases.Alphabets.Base64UrlNoPad)

  /** Converts the contents of this vector to a byte.
    *
    * @param signed
    *   whether sign extension should be performed
    * @throws IllegalArgumentException
    *   if size is greater than 8
    * @group conversions
    */
  final def toByte(signed: Boolean = true): Byte =
    bits.toByte(signed)

  /** Converts the contents of this vector to a short.
    *
    * @param signed
    *   whether sign extension should be performed
    * @param ordering
    *   order bytes should be processed in
    * @throws IllegalArgumentException
    *   if size is greater than 16
    * @group conversions
    */
  final def toShort(
      signed: Boolean = true,
      ordering: ByteOrdering = ByteOrdering.BigEndian
  ): Short =
    bits.toShort(signed, ordering)

  /** Converts the contents of this vector to an int.
    *
    * @param signed
    *   whether sign extension should be performed
    * @param ordering
    *   order bytes should be processed in
    * @throws IllegalArgumentException
    *   if size is greater than 32
    * @group conversions
    */
  final def toInt(signed: Boolean = true, ordering: ByteOrdering = ByteOrdering.BigEndian): Int =
    bits.toInt(signed, ordering)

  /** Converts the contents of this vector to an int.
    *
    * @param signed
    *   whether sign extension should be performed
    * @param ordering
    *   order bytes should be processed in
    * @throws IllegalArgumentException
    *   if size is greater than 64
    * @group conversions
    */
  final def toLong(signed: Boolean = true, ordering: ByteOrdering = ByteOrdering.BigEndian): Long =
    bits.toLong(signed, ordering)

  /** Converts the contents of this byte vector to a UUID.
    *
    * @throws IllegalArgumentException
    *   if size is not exactly 16.
    * @group conversions
    */
  final def toUUID: UUID = {
    // Sanity check
    if (size != 16)
      throw new IllegalArgumentException(
        s"Cannot convert ByteVector of size $size to UUID; must be 16 bytes"
      )
    // Convert
    val byteBuffer = toByteBuffer
    val mostSignificant = byteBuffer.getLong
    val leastSignificant = byteBuffer.getLong
    new UUID(mostSignificant, leastSignificant)
  }

  /** Decodes this vector as a string using the implicitly available charset.
    * @group conversions
    */
  final def decodeString(implicit charset: Charset): Either[CharacterCodingException, String] = {
    val decoder = charset.newDecoder
    try Right(decoder.decode(toByteBuffer).toString)
    catch {
      case e: CharacterCodingException => Left(e)
    }
  }

  /** Decodes this vector as a string using the UTF-8 charset.
    * @group conversions
    */
  final def decodeUtf8: Either[CharacterCodingException, String] =
    decodeString(Charset.forName("UTF-8"))

  /** Decodes this vector as a string using the US-ASCII charset.
    * @group conversions
    */
  final def decodeAscii: Either[CharacterCodingException, String] =
    decodeString(Charset.forName("US-ASCII"))

  final def not: ByteVector = mapS(new F1B { def apply(b: Byte) = (~b).toByte })

  final def or(other: ByteVector): ByteVector =
    zipWithS(other)(new F2B { def apply(b: Byte, b2: Byte) = (b | b2).toByte })

  final def and(other: ByteVector): ByteVector =
    zipWithS(other)(new F2B { def apply(b: Byte, b2: Byte) = (b & b2).toByte })

  final def xor(other: ByteVector): ByteVector =
    zipWithS(other)(new F2B { def apply(b: Byte, b2: Byte) = (b ^ b2).toByte })

  /** Returns a new vector where each byte is the result of evaluating the specified function
    * against the bytes of this vector and the specified vector at the corresponding index. The
    * resulting vector has size `this.size min other.size`. $returnsView
    * @group collection
    */
  final def zipWith(other: ByteVector)(f: (Byte, Byte) => Byte): ByteVector =
    zipWithS(other)(new F2B { def apply(b: Byte, b2: Byte) = f(b, b2) })

  /** See [[zipWith]] $returnsView
    * @group collection
    */
  final def zipWith2(other: ByteVector, other2: ByteVector)(
      f: (Byte, Byte, Byte) => Byte
  ): ByteVector =
    zipWithS(other, other2)(new F3B { def apply(b: Byte, b2: Byte, b3: Byte) = f(b, b2, b3) })

  /** See [[zipWith]] $returnsView
    * @group collection
    */
  final def zipWith3(other: ByteVector, other2: ByteVector, other3: ByteVector)(
      f: (Byte, Byte, Byte, Byte) => Byte
  ): ByteVector =
    zipWithS(other, other2, other3)(new F4B {
      def apply(b: Byte, b2: Byte, b3: Byte, b4: Byte) = f(b, b2, b3, b4)
    })

  private[scodec] final def zipWithS(other: ByteVector)(f: F2B): ByteVector = {
    val at = new At { def apply(i: Long) = f(ByteVector.this(i), other(i)) }
    Chunk(View(at, 0, size.min(other.size)))
  }

  private[scodec] final def zipWithS(other: ByteVector, other2: ByteVector)(f: F3B): ByteVector = {
    val at = new At { def apply(i: Long) = f(ByteVector.this(i), other(i), other2(i)) }
    Chunk(View(at, 0, (size.min(other.size)).min(other2.size)))
  }

  private[scodec] final def zipWithS(other: ByteVector, other2: ByteVector, other3: ByteVector)(
      f: F4B
  ): ByteVector = {
    val at = new At { def apply(i: Long) = f(ByteVector.this(i), other(i), other2(i), other3(i)) }
    Chunk(View(at, 0, ((size.min(other.size)).min(other2.size)).min(other3.size)))
  }

  /** Returns a new vector where each byte is the result of evaluating the specified function
    * against the bytes of this vector and the specified vector at the corresponding index. The
    * resulting vector has size `this.size min other.size`. Only the least significant byte is used
    * (the three most significant bytes are ignored). $returnsView
    * @group collection
    */
  final def zipWithI(other: ByteVector)(op: (Byte, Byte) => Int): ByteVector =
    zipWith(other) { case (l, r) => op(l, r).toByte }

  /** See [[zipWithI]] $returnsView
    * @group collection
    */
  final def zipWithI2(other: ByteVector, other2: ByteVector)(
      op: (Byte, Byte, Byte) => Int
  ): ByteVector =
    zipWith2(other, other2) { case (l, r1, r2) => op(l, r1, r2).toByte }

  /** See [[zipWithI]] $returnsView
    * @group collection
    */
  final def zipWithI3(other: ByteVector, other2: ByteVector, other3: ByteVector)(
      op: (Byte, Byte, Byte, Byte) => Int
  ): ByteVector =
    zipWith3(other, other2, other3) { case (l, r1, r2, r3) => op(l, r1, r2, r3).toByte }

<<<<<<< HEAD
  /** Compresses this vector using ZLIB.
    *
    * @param level
    *   compression level, 0-9, with 0 disabling compression and 9 being highest level of
    *   compression -- see `java.util.zip.Deflater` for details
    * @param strategy
    *   compression strategy -- see `java.util.zip.Deflater` for details
    * @param nowrap
    *   if true, ZLIB header and checksum will not be used
    * @param chunkSize
    *   buffer size, in bytes, to use when compressing
    * @group conversions
    */
  final def deflate(
      level: Int = Deflater.DEFAULT_COMPRESSION,
      strategy: Int = Deflater.DEFAULT_STRATEGY,
      nowrap: Boolean = false,
      chunkSize: Int = 4096
  ): ByteVector =
    if (isEmpty) this
    else {
      val deflater = new Deflater(level, nowrap)
      try {
        deflater.setStrategy(strategy)

        val buffer = new Array[Byte](chunkSize.toLong.min(size).toInt)
        def loop(acc: ByteVector, fin: Boolean): ByteVector =
          if ((fin && deflater.finished) || (!fin && deflater.needsInput)) acc
          else {
            val count = deflater.deflate(buffer)
            loop(acc ++ ByteVector(buffer, 0, count), fin)
          }

        var result = ByteVector.empty

        foreachV { v =>
          deflater.setInput(v.toArray)
          result = result ++ loop(ByteVector.empty, false)
        }

        deflater.setInput(Array.empty[Byte])
        deflater.finish()
        result ++ loop(ByteVector.empty, true)
      } finally deflater.end()
    }

  /** Decompresses this vector using ZLIB.
    *
    * @param chunkSize
    *   buffer size, in bytes, to use when compressing
    * @param nowrap
    *   if true, will assume no ZLIB header and checksum
    * @group conversions
    */
  final def inflate(
      chunkSize: Int = 4096,
      nowrap: Boolean = false
  ): Either[DataFormatException, ByteVector] =
    if (isEmpty) Right(this)
    else {
      val arr = toArray

      val inflater = new Inflater(nowrap)
      try {
        inflater.setInput(arr)
        try {
          val buffer = new Array[Byte](chunkSize.min(arr.length))
          def loop(acc: ByteVector): ByteVector =
            if (inflater.finished || inflater.needsInput) acc
            else {
              val count = inflater.inflate(buffer)
              loop(acc ++ ByteVector(buffer, 0, count))
            }
          val inflated = loop(ByteVector.empty)
          if (inflater.finished) Right(inflated)
          else
            Left(
              new DataFormatException(
                "Insufficient data -- inflation reached end of input without completing inflation - " + inflated
              )
            )
        } catch {
          case e: DataFormatException => Left(e)
        }
      } finally inflater.end()
    }

  /** Computes a digest of this byte vector.
    * @param algorithm
    *   digest algorithm to use
    * @group conversions
    */
  final def digest(algorithm: String): ByteVector = digest(MessageDigest.getInstance(algorithm))

  /** Computes a digest of this byte vector.
    * @param digest
    *   digest to use
    * @group conversions
    */
  final def digest(digest: MessageDigest): ByteVector = {
    foreachV { v =>
      digest.update(v.toArray)
    }
    ByteVector.view(digest.digest)
  }

  /** Encrypts this byte vector using the specified cipher and key.
    *
    * @param ci
    *   cipher to use for encryption
    * @param key
    *   key to encrypt with
    * @param aparams
    *   optional algorithm paramaters used for encryption (e.g., initialization vector)
    * @param sr
    *   secure random
    * @group crypto
    */
  final def encrypt(ci: Cipher, key: Key, aparams: Option[AlgorithmParameters] = None)(implicit
      sr: SecureRandom
  ): Either[GeneralSecurityException, ByteVector] =
    cipher(ci, key, Cipher.ENCRYPT_MODE, aparams)

  /** Decrypts this byte vector using the specified cipher and key.
    *
    * @param ci
    *   cipher to use for decryption
    * @param key
    *   key to decrypt with
    * @param aparams
    *   optional algorithm paramaters used for decryption (e.g., initialization vector)
    * @param sr
    *   secure random
    * @group crypto
    */
  final def decrypt(ci: Cipher, key: Key, aparams: Option[AlgorithmParameters] = None)(implicit
      sr: SecureRandom
  ): Either[GeneralSecurityException, ByteVector] =
    cipher(ci, key, Cipher.DECRYPT_MODE, aparams)

  private[bits] def cipher(
      ci: Cipher,
      key: Key,
      opmode: Int,
      aparams: Option[AlgorithmParameters] = None
  )(implicit sr: SecureRandom): Either[GeneralSecurityException, ByteVector] =
    try {
      aparams.fold(ci.init(opmode, key, sr))(aparams => ci.init(opmode, key, aparams, sr))
      foreachV { view =>
        ci.update(view.toArrayUnsafe); ()
      }
      Right(ByteVector.view(ci.doFinal()))
    } catch {
      case e: GeneralSecurityException => Left(e)
    }

=======
>>>>>>> b62e8179
  // implementation details, Object methods

  /** Calculates the hash code of this vector. The result is cached.
    * @group collection
    */
  override lazy val hashCode = {
    // todo: this could be recomputed more efficiently using the tree structure
    // given an associative hash function
    import util.hashing.MurmurHash3._
    val chunkSize = 1024 * 64L
    @annotation.tailrec
    def go(bytes: ByteVector, h: Int, iter: Int): Int =
      if (bytes.isEmpty) finalizeHash(h, iter)
      else go(bytes.drop(chunkSize), mix(h, bytesHash(bytes.take(chunkSize).toArray)), iter + 1)
    go(this, stringHash("ByteVector"), 1)
  }

  /** Returns true if the specified `ByteVector` has the same contents as this vector.
    * @group collection
    */
  final def ===(other: ByteVector): Boolean =
    if (this.eq(other)) true
    else {
      val s = this.size
      if (s != other.size)
        false
      else {
        @annotation.tailrec
        def go(i: Long): Boolean =
          if (i < s)
            if (this(i) == other(i)) go(i + 1)
            else false
          else
            true
        go(0)
      }
    }

  /** Returns true if the specified value is a `ByteVector` with the same contents as this vector.
    * @see
    *   [[ByteVector.===]]
    * @group collection
    */
  override def equals(other: Any) =
    other match {
      case that: ByteVector => this === that
      case _                => false
    }

  /** Display the size and bytes of this `ByteVector`. For bit vectors beyond a certain size, only a
    * hash of the contents are shown.
    * @group collection
    */
  override def toString: String =
    if (isEmpty) "ByteVector(empty)"
    else if (size < 512) s"ByteVector($size bytes, 0x$toHex)"
    else s"ByteVector($size bytes, #$hashCode)"

  private[bits] def pretty(prefix: String): String =
    this match {
      case Append(l, r) =>
        prefix + "bytes:append\n" +
          l.pretty(prefix + "  ") + "\n" +
          r.pretty(prefix + "  ")
      case Chunks(c) =>
        prefix + "bytes:chunks " + size + "\n" +
          c.left.pretty(prefix + "  ") + "\n" +
          c.right.pretty(prefix + "  ")
      case b: Buffer =>
        prefix + "bytes:buffer " + size + "\n" +
          b.hd.pretty(prefix + "  ") + "\n" +
          b.lastBytes.pretty(prefix + "  ")
      case Chunk(_) => prefix + (if (size < 16) "0x" + toHex else "#" + hashCode)
    }

  private def checkIndex(n: Long): Unit =
    if (n < 0 || n >= size)
      throw new IndexOutOfBoundsException(s"invalid index: $n for size $size")

  protected final def writeReplace(): AnyRef = new SerializationProxy(toArray)

  override def compare(that: ByteVector): Int =
    if (this.eq(that))
      0
    else {
      val thisLength = this.length
      val thatLength = that.length
      val commonLength = thisLength.min(thatLength)
      var i = 0
      while (i < commonLength) {
        val cmp = (this(i.toLong) & 0xff).compare(that(i.toLong) & 0xff)
        if (cmp != 0)
          return cmp
        i = i + 1
      }
      if (thisLength < thatLength)
        -1
      else if (thisLength > thatLength)
        1
      else
        0
    }
}

/** Companion for [[ByteVector]].
  *
  * @groupname constants
  *   Constants
  * @groupprio constants
  *   0
  *
  * @groupname constructors
  *   Constructors
  * @groupprio constructors
  *   1
  *
  * @groupname numeric
  *   Numeric Conversions
  * @groupprio numeric
  *   2
  *
  * @groupname base
  *   Base Conversions
  * @groupprio base
  *   3
  */
object ByteVector extends ByteVectorCompanionCrossPlatform {

  // various specialized function types

  private[scodec] abstract class F1B { def apply(b: Byte): Byte }
  private[scodec] abstract class F1BU { def apply(b: Byte): Unit }
  private[scodec] abstract class F1BB { def apply(b: Byte): Boolean }

  private[scodec] abstract class F2B { def apply(b: Byte, b2: Byte): Byte }
  private[scodec] abstract class F3B { def apply(b: Byte, b2: Byte, b3: Byte): Byte }
  private[scodec] abstract class F4B { def apply(b: Byte, b2: Byte, b3: Byte, b4: Byte): Byte }
  private[scodec] abstract class F5B {
    def apply(b: Byte, b2: Byte, b3: Byte, b4: Byte, b5: Byte): Byte
  }

  private[scodec] sealed abstract class At {
    def apply(i: Long): Byte
    def asByteBuffer(offset: Long, size: Int): ByteBuffer = {
      val arr = new Array[Byte](size)
      copyToArray(arr, 0, offset, size)
      ByteBuffer.wrap(arr).asReadOnlyBuffer()
    }
    def copyToArray(xs: Array[Byte], start: Int, offset: Long, size: Int): Unit = {
      var i = 0
      while (i < size) {
        xs(start + i) = apply(offset + i)
        i += 1
      }
    }
    def copyToBuffer(buffer: ByteBuffer, offset: Long, size: Int): Int = {
      var i = 0
      while (i < size && buffer.remaining > 0) {
        buffer.put(apply(offset + i))
        i += 1
      }
      i
    }
    def copyToStream(s: OutputStream, offset: Long, size: Long): Unit = {
      var i = 0
      while (i < size) {
        s.write(apply(offset + i).toInt)
        i += 1
      }
    }
  }

  private object AtEmpty extends At {
    def apply(i: Long) = throw new IllegalArgumentException("empty view")
    override def asByteBuffer(start: Long, size: Int): ByteBuffer =
      ByteBuffer.allocate(0).asReadOnlyBuffer()
    override def copyToBuffer(buffer: ByteBuffer, offset: Long, size: Int): Int = 0
  }

  private class AtArray(val arr: Array[Byte]) extends At {
    def apply(i: Long) = arr(i.toInt)

    override def asByteBuffer(start: Long, size: Int): ByteBuffer = {
      val b = ByteBuffer.wrap(arr, start.toInt, size).asReadOnlyBuffer()
      if (start == 0 && size == arr.length) b
      else b.slice()
    }

    override def copyToArray(xs: Array[Byte], start: Int, offset: Long, size: Int): Unit =
      System.arraycopy(arr, offset.toInt, xs, start, size)

    override def copyToStream(s: OutputStream, offset: Long, size: Long): Unit =
      s.write(arr, offset.toInt, toIntSize(size))

    override def copyToBuffer(buffer: ByteBuffer, offset: Long, size: Int): Int = {
      val toCopy = buffer.remaining.min(size)
      buffer.put(arr, offset.toInt, toCopy)
      toCopy
    }
  }

  private class AtByteBuffer(val buf: ByteBuffer) extends At {
    def apply(i: Long) = buf.get(i.toInt)

    override def copyToArray(xs: Array[Byte], start: Int, offset: Long, size: Int): Unit = {
      val n = buf.duplicate()
      n.position(offset.toInt)
      n.get(xs, start, size)
      ()
    }

    override def asByteBuffer(offset: Long, size: Int): ByteBuffer = {
      val b = buf.asReadOnlyBuffer()
      if (offset == 0 && b.position() == 0 && size == b.remaining()) b
      else {
        b.position(offset.toInt)
        b.limit(offset.toInt + size)
        b.slice()
      }
    }

    override def copyToBuffer(buffer: ByteBuffer, offset: Long, size: Int): Int = {
      val toCopy = buffer.remaining.min(size)
      buffer.put(asByteBuffer(offset, toCopy))
      toCopy
    }
  }

  private[bits] case class View(at: At, offset: Long, size: Long) {
    def apply(n: Long) = at(offset + n)
    def foreach(f: F1BU): Unit = {
      var i = 0L
      while (i < size) {
        f(at(offset + i))
        i += 1
      }
    }
    def foreachPartial(f: F1BB): Boolean = {
      var i = 0L
      var cont = true
      while (i < size && cont) {
        cont = f(at(offset + i))
        i += 1
      }
      cont
    }
    def asByteBuffer: ByteBuffer = at.asByteBuffer(offset, toIntSize(size))
    def copyToStream(s: OutputStream): Unit =
      at.copyToStream(s, offset, size)
    def copyToArray(xs: Array[Byte], start: Int): Unit =
      at.copyToArray(xs, start, offset, toIntSize(size))
    def copyToArray(xs: Array[Byte], start: Int, offset: Long, size: Int): Unit =
      at.copyToArray(xs, start, this.offset + offset, this.size.min(size.toLong).toInt)
    def toArray: Array[Byte] = {
      val arr = new Array[Byte](toIntSize(size))
      copyToArray(arr, 0)
      arr
    }
    def toArrayUnsafe: Array[Byte] =
      at match {
        case atarr: AtArray if offset == 0 && size == atarr.arr.size => atarr.arr
        case _                                                       => toArray
      }
    def copyToBuffer(buffer: ByteBuffer): Int =
      at.copyToBuffer(buffer, offset, toIntSize(size))
    def take(n: Long): View =
      if (n <= 0) View.empty
      else if (n >= size) this
      else View(at, offset, n)
    def drop(n: Long): View =
      if (n <= 0) this
      else if (n >= size) View.empty
      else View(at, offset + n, size - n)
  }

  private[bits] object View {
    val empty = View(AtEmpty, 0, 0)
  }

  private[bits] case class Chunk(bytes: View) extends ByteVector {
    def size = bytes.size
    def getImpl(i: Long) = bytes(i)
  }

  private[bits] case class Append(left: ByteVector, right: ByteVector) extends ByteVector {
    val size = left.size + right.size
    def getImpl(n: Long) =
      if (n < left.size) left.getImpl(n)
      else right.getImpl(n - left.size)
  }

  /** Empty byte vector.
    * @group constants
    */
  val empty: ByteVector = Chunk(View(AtEmpty, 0, 0))

  /** Constructs a `ByteVector` from a list of literal bytes. Only the least significant byte is
    * used of each integral value.
    * @group constructors
    */
  def apply[A: Integral](bytes: A*): ByteVector = {
    val integral = implicitly[Integral[A]]
    val buf = new Array[Byte](bytes.size)
    var i = 0
    bytes.foreach { b =>
      buf(i) = integral.toInt(b).toByte
      i += 1
    }
    view(buf)
  }

  /** Constructs a `ByteVector` from a collection of bytes.
    * @group constructors
    */
  def apply(bytes: Vector[Byte]): ByteVector = viewAt(idx => bytes(idx.toInt), bytes.size.toLong)

  /** Constructs a `ByteVector` from an `Array[Byte]`. The given `Array[Byte]` is copied to ensure
    * the resulting `ByteVector` is immutable. If this is not desired, use `ByteVector.view`.
    * @group constructors
    */
  def apply(bytes: Array[Byte]): ByteVector = {
    val copy: Array[Byte] = bytes.clone()
    view(copy)
  }

  /** Constructs a `ByteVector` from an `Array[Byte]`, an offset, and a length. The given
    * `Array[Byte]` is copied to ensure the resulting `ByteVector` is immutable. If this is not
    * desired, use `ByteVector.view`.
    * @group constructors
    */
  def apply(bytes: Array[Byte], offset: Int, length: Int): ByteVector = {
    val fresh: Array[Byte] = new Array[Byte](length)
    System.arraycopy(bytes, offset, fresh, 0, length)
    view(fresh)
  }

  /** Constructs a `ByteVector` from a `ByteBuffer`. The given `ByteBuffer` is is copied to ensure
    * the resulting `ByteVector` is immutable. If this is not desired, use `ByteVector.view`.
    *
    * The returned vector is a copy of a subsequence of the buffer, with bounds determined by the
    * buffer's position and limit at the time this method is called.
    *
    * @group constructors
    */
  def apply(buffer: ByteBuffer): ByteVector = {
    val c = buffer.duplicate()
    val arr = new Array[Byte](c.remaining)
    c.get(arr)
    view(arr)
  }

  /** Constructs a `ByteVector` from a `scala.collection` source of bytes.
    * @group constructors
    */
  def apply(bs: IterableOnce[Byte]): ByteVector =
    view(bs.iterator.toArray[Byte])

  /** Constructs a `ByteVector` from an `Array[Byte]`. Unlike `apply`, this does not make a copy of
    * the input array, so callers should take care not to modify the contents of the array passed to
    * this function.
    * @group constructors
    */
  def view(bytes: Array[Byte]): ByteVector =
    Chunk(View(new AtArray(bytes), 0, bytes.length.toLong))

  /** Constructs a `ByteVector` from a slice of an `Array[Byte]`. Unlike `apply`, this does not make
    * a copy of the input array, so callers should take care not to modify the contents of the array
    * passed to this function.
    * @group constructors
    */
  def view(bytes: Array[Byte], offset: Int, size: Int): ByteVector =
    Chunk(View(new AtArray(bytes), offset.toLong, size.toLong))

  /** Constructs a `ByteVector` from a `ByteBuffer`. Unlike `apply`, this does not make a copy of
    * the input buffer, so callers should take care not to modify the contents of the buffer passed
    * to this function.
    *
    * The returned vector is a view of a subsequence of the buffer, with bounds determined by the
    * buffer's position and limit at the time this method is called.
    *
    * @group constructors
    */
  def view(bytes: ByteBuffer): ByteVector = {
    val slice = bytes.slice()
    Chunk(View(new AtByteBuffer(slice), 0, slice.remaining.toLong))
  }

  /** Constructs a `ByteVector` from a function from `Long => Byte` and a size.
    * @group constructors
    */
  def viewAt(at: Long => Byte, size: Long): ByteVector =
    Chunk(View(new At { def apply(i: Long) = at(i) }, 0, size))

  /** Constructs a `ByteVector` from a function from `At` and a size.
    */
  private[scodec] def view(at: At, size: Long): ByteVector =
    Chunk(View(at, 0, size))

  /** Constructs a `ByteVector` from a function from `Long => Int` and a size, where the `Int`
    * returned by `at` must fit in a `Byte`.
    * @group constructors
    */
  def viewI(at: Long => Int, size: Long): ByteVector =
    Chunk(View(new At { def apply(i: Long) = at(i).toByte }, 0, size))

  /** Constructs a `ByteVector` of the given size, where all bytes have the value `b`.
    * @group constructors
    */
  def fill[A: Integral](size: Long)(b: A): ByteVector = {
    val integral = implicitly[Integral[A]]
    val value = integral.toInt(b).toByte
    Chunk(View(new At { def apply(i: Long) = value }, 0, size))
  }

  /** Constructs a `ByteVector` of the given size, where all bytes have the value `0`.
    * @group constructors
    */
  def low(size: Long): ByteVector = fill(size)(0)

  /** Constructs a `ByteVector` of the given size, where all bytes have the value `0xff`.
    * @group constructors
    */
  def high(size: Long): ByteVector = fill(size)(0xff)

  /** Constructs a `ByteVector` vector with the 2's complement encoding of the specified byte.
    * @param b
    *   value to encode
    * @group numeric
    */
  def fromByte(b: Byte): ByteVector =
    BitVector.fromByte(b, 8).bytes

  /** Constructs a `ByteVector` vector with the 2's complement encoding of the specified value.
    * @param s
    *   value to encode
    * @param size
    *   size of vector (<= 2)
    * @param ordering
    *   byte ordering of vector
    * @group numeric
    */
  def fromShort(
      s: Short,
      size: Int = 2,
      ordering: ByteOrdering = ByteOrdering.BigEndian
  ): ByteVector =
    BitVector.fromShort(s, size * 8, ordering).bytes

  /** Constructs a `ByteVector` with the 2's complement encoding of the specified value.
    * @param i
    *   value to encode
    * @param size
    *   size of vector (<= 4)
    * @param ordering
    *   byte ordering of vector
    * @group numeric
    */
  def fromInt(i: Int, size: Int = 4, ordering: ByteOrdering = ByteOrdering.BigEndian): ByteVector =
    BitVector.fromInt(i, size * 8, ordering).bytes

  /** Constructs a `ByteVector` with the 2's complement encoding of the specified value.
    * @param l
    *   value to encode
    * @param size
    *   size of vector (<= 8)
    * @param ordering
    *   byte ordering of vector
    * @group numeric
    */
  def fromLong(
      l: Long,
      size: Int = 8,
      ordering: ByteOrdering = ByteOrdering.BigEndian
  ): ByteVector =
    BitVector.fromLong(l, size * 8, ordering).bytes

  /** Constructs a `ByteVector` containing the binary representation of the specified UUID. The
    * bytes are in MSB-to-LSB order.
    *
    * @param u
    *   value to encode
    * @group conversions
    */
  final def fromUUID(u: UUID): ByteVector = {
    val buf = ByteBuffer.allocate(16)
    buf.putLong(u.getMostSignificantBits)
    buf.putLong(u.getLeastSignificantBits)
    // Go via Array[Byte] to avoid hanging on to intermediate ByteBuffer via AtByteBuffer.
    view(buf.array())
  }

  /** Constructs a `ByteVector` from a hexadecimal string or returns an error message if the string
    * is not valid hexadecimal.
    *
    * The string may start with a `0x` and it may contain whitespace or underscore characters.
    * @group base
    */
  def fromHexDescriptive(
      str: String,
      alphabet: Bases.HexAlphabet = Bases.Alphabets.HexLowercase
  ): Either[String, ByteVector] =
    fromHexInternal(str, alphabet).map { case (res, _) => res }

  private[bits] def fromHexInternal(
      str: String,
      alphabet: Bases.HexAlphabet
  ): Either[String, (ByteVector, Int)] = {
    val prefixed = (str.startsWith("0x")) || (str.startsWith("0X"))
    val withoutPrefix = if (prefixed) str.substring(2) else str
    var idx, hi, count = 0
    var midByte = false
    var err: String = null
    val bldr = ByteBuffer.allocate((str.size + 1) / 2)
    while (idx < withoutPrefix.length && (err eq null)) {
      val c = withoutPrefix(idx)
      if (!alphabet.ignore(c))
        try {
          val nibble = alphabet.toIndex(c)
          if (midByte) {
            bldr.put((hi | nibble).toByte)
            midByte = false
          } else {
            hi = (nibble << 4).toByte.toInt
            midByte = true
          }
          count += 1
        } catch {
          case _: IllegalArgumentException =>
            err = s"Invalid hexadecimal character '$c' at index ${idx + (if (prefixed) 2 else 0)}"
        }
      idx += 1
    }
    if (err eq null)
      Right(
        (
          if (midByte) {
            bldr.put(hi.toByte)
            bldr.flip()
            ByteVector(bldr).shiftRight(4, false)
          } else {
            bldr.flip()
            ByteVector(bldr)
          },
          count
        )
      )
    else Left(err)
  }

  /** Constructs a `ByteVector` from a hexadecimal string or returns `None` if the string is not
    * valid hexadecimal.
    *
    * The string may start with a `0x` and it may contain whitespace or underscore characters.
    * @group base
    */
  def fromHex(
      str: String,
      alphabet: Bases.HexAlphabet = Bases.Alphabets.HexLowercase
  ): Option[ByteVector] = fromHexDescriptive(str, alphabet).toOption

  /** Constructs a `ByteVector` from a hexadecimal string or throws an IllegalArgumentException if
    * the string is not valid hexadecimal.
    *
    * The string may start with a `0x` and it may contain whitespace or underscore characters.
    *
    * @throws IllegalArgumentException
    *   if the string is not valid hexadecimal
    * @group base
    */
  def fromValidHex(
      str: String,
      alphabet: Bases.HexAlphabet = Bases.Alphabets.HexLowercase
  ): ByteVector =
    fromHexDescriptive(str, alphabet).fold(msg => throw new IllegalArgumentException(msg), identity)

  /** Constructs a `ByteVector` from a binary string or returns an error message if the string is
    * not valid binary.
    *
    * The string may start with a `0b` and it may contain whitespace or underscore characters.
    * @group base
    */
  def fromBinDescriptive(
      str: String,
      alphabet: Bases.BinaryAlphabet = Bases.Alphabets.Binary
  ): Either[String, ByteVector] = fromBinInternal(str, alphabet).map { case (res, _) => res }

  private[bits] def fromBinInternal(
      str: String,
      alphabet: Bases.BinaryAlphabet = Bases.Alphabets.Binary
  ): Either[String, (ByteVector, Int)] = {
    val prefixed = (str.startsWith("0b")) || (str.startsWith("0B"))
    val withoutPrefix = if (prefixed) str.substring(2) else str
    var idx, byte, bits, count = 0
    var err: String = null
    val bldr = ByteBuffer.allocate((str.size + 7) / 8)
    while (idx < withoutPrefix.length && (err eq null)) {
      val c = withoutPrefix(idx)
      if (!alphabet.ignore(c))
        try {
          byte = (byte << 1) | (1 & alphabet.toIndex(c))
          bits += 1
          count += 1
        } catch {
          case _: IllegalArgumentException =>
            err = s"Invalid binary character '$c' at index ${idx + (if (prefixed) 2 else 0)}"
        }
      if (bits == 8) {
        bldr.put(byte.toByte)
        byte = 0
        bits = 0
      }
      idx += 1
    }
    if (err eq null)
      Right(
        (
          if (bits > 0) {
            bldr.put((byte << (8 - bits)).toByte)
            bldr.flip()
            ByteVector(bldr).shiftRight((8 - bits).toLong, false)
          } else {
            bldr.flip()
            ByteVector(bldr)
          },
          count
        )
      )
    else Left(err)
  }

  /** Constructs a `ByteVector` from a binary string or returns `None` if the string is not valid
    * binary.
    *
    * The string may start with a `0b` and it may contain whitespace or underscore characters.
    * @group base
    */
  def fromBin(
      str: String,
      alphabet: Bases.BinaryAlphabet = Bases.Alphabets.Binary
  ): Option[ByteVector] = fromBinDescriptive(str, alphabet).toOption

  /** Constructs a `ByteVector` from a binary string or throws an IllegalArgumentException if the
    * string is not valid binary.
    *
    * The string may start with a `0b` and it may contain whitespace or underscore characters.
    *
    * @throws IllegalArgumentException
    *   if the string is not valid binary
    * @group base
    */
  def fromValidBin(
      str: String,
      alphabet: Bases.BinaryAlphabet = Bases.Alphabets.Binary
  ): ByteVector =
    fromBinDescriptive(str, alphabet).fold(msg => throw new IllegalArgumentException(msg), identity)

  /** Constructs a `ByteVector` from a base 32 string or returns an error message if the string is
    * not valid base 32. An empty input string results in an empty ByteVector. The string may
    * contain whitespace characters and hyphens which are ignored.
    * @group base
    */
  def fromBase32Descriptive(
      str: String,
      alphabet: Bases.Base32Alphabet = Bases.Alphabets.Base32
  ): Either[String, ByteVector] = {
    val bitsPerChar = 5
    val bytesPerGroup = 5
    val charsPerGroup = bytesPerGroup * 8 / bitsPerChar

    val Pad = alphabet.pad
    var idx, bidx, buffer, padding = 0
    val acc = ByteBuffer.allocate((str.length + charsPerGroup - 1) / charsPerGroup * bytesPerGroup)
    while (idx < str.length) {
      val c = str(idx)

      if (Pad != 0.toChar && c == Pad)
        padding += 1
      else if (!alphabet.ignore(c)) {
        if (padding > 0)
          return Left(
            s"Unexpected character '$c' at index $idx after padding character; only '=' and whitespace characters allowed after first padding character"
          )

        val index =
          try alphabet.toIndex(c)
          catch {
            case _: IllegalArgumentException =>
              return Left(s"Invalid base 32 character '$c' at index $idx")
          }

        buffer |= (index << (8 - bitsPerChar) >>> bidx) & 0xff
        bidx += bitsPerChar

        if (bidx >= 8) {
          bidx -= 8
          acc.put(buffer.toByte)
          buffer = (index << (8 - bidx)) & 0xff
        }
      }

      idx += 1
    }

    if (bidx >= bitsPerChar)
      acc.put(buffer.toByte)

    acc.flip()
    val bytes = ByteVector.view(acc)

    val expectedPadding =
      (((bytes.length + bitsPerChar - 1) / bitsPerChar * bitsPerChar) - bytes.length) * 8 / bitsPerChar
    if (padding != 0 && padding != expectedPadding)
      return Left(
        s"Malformed padding - optionally expected $expectedPadding padding characters such that the quantum is completed"
      )

    Right(bytes)
  }

  /** Constructs a `ByteVector` from a base 64 string or returns `None` if the string is not valid
    * base 32. Details pertaining to base 32 decoding can be found in the comment for
    * fromBase32Descriptive. The string may contain whitespace characters which are ignored.
    * @group base
    */
  def fromBase32(
      str: String,
      alphabet: Bases.Base32Alphabet = Bases.Alphabets.Base32
  ): Option[ByteVector] = fromBase32Descriptive(str, alphabet).toOption

  /** Constructs a `ByteVector` from a base 32 string or throws an IllegalArgumentException if the
    * string is not valid base 32. Details pertaining to base 32 decoding can be found in the
    * comment for fromBase32Descriptive. The string may contain whitespace characters which are
    * ignored.
    *
    * @throws IllegalArgumentException
    *   if the string is not valid base 32
    * @group base
    */
  def fromValidBase32(
      str: String,
      alphabet: Bases.Base32Alphabet = Bases.Alphabets.Base32
  ): ByteVector =
    fromBase32Descriptive(str, alphabet)
      .fold(msg => throw new IllegalArgumentException(msg), identity)

  /** Constructs a `ByteVector` from a base 58 string or returns an error message if the string is
    * not valid base 58. It is similar to Base64 but has been modified to avoid both
    * non-alphanumeric characters and letters which might look ambiguous when printed. It is
    * therefore designed for human users who manually enter the data, copying from some visual
    * source Compared to Base64, the following similar-looking letters are omitted: 0 (zero), O
    * (capital o), I (capital i) and l (lower case L) as well as the non-alphanumeric characters +
    * (plus) and / (slash). The actual order of letters in the alphabet depends on the application,
    * the default order is the same used in Bitcoin An empty input string results in an empty
    * ByteVector. The string may contain whitespace characters which are ignored.
    * @group base
    */
  def fromBase58Descriptive(
      str: String,
      alphabet: Bases.Alphabet = Bases.Alphabets.Base58
  ): Either[String, ByteVector] = {
    val zeroLength = str.takeWhile(_ == '1').length
    val zeroes = ByteVector.fill(zeroLength.toLong)(0)
    val trim = str.splitAt(zeroLength)._2.toList
    val RADIX = BigInt(58L)
    try {
      val decoded = trim.foldLeft(BigInt(0)) { (a, c) =>
        try a * RADIX + BigInt(alphabet.toIndex(c))
        catch {
          case _: IllegalArgumentException =>
            val idx = trim.takeWhile(_ != c).length
            throw new IllegalArgumentException(s"Invalid base 58 character '$c' at index $idx")
        }
      }
      if (trim.isEmpty) Right(zeroes)
      else
        Right(
          zeroes ++ ByteVector(decoded.toByteArray.dropWhile(_ == 0))
        ) //drop because toByteArray sometimes prepends a zero
    } catch {
      case e: IllegalArgumentException => Left(e.getMessage)
    }
  }

  /** Constructs a `ByteVector` from a base 58 string or returns `None` if the string is not valid
    * base 58. Details pertaining to base 58 decoding can be found in the comment for
    * fromBase58Descriptive. The string may contain whitespace characters which are ignored.
    * @group base
    */
  def fromBase58(
      str: String,
      alphabet: Bases.Alphabet = Bases.Alphabets.Base58
  ): Option[ByteVector] = fromBase58Descriptive(str, alphabet).toOption

  /** Constructs a `ByteVector` from a base 58 string or throws an IllegalArgumentException if the
    * string is not valid base 58. Details pertaining to base 58 decoding can be found in the
    * comment for fromBase58Descriptive. The string may contain whitespace characters which are
    * ignored.
    *
    * @throws IllegalArgumentException
    *   if the string is not valid base 58
    * @group base
    */
  def fromValidBase58(str: String, alphabet: Bases.Alphabet = Bases.Alphabets.Base58): ByteVector =
    fromBase58Descriptive(str, alphabet)
      .fold(msg => throw new IllegalArgumentException(msg), identity)

  private val Base64PaddingError = Left(
    "Malformed padding - final quantum may optionally be padded with one or two padding characters such that the quantum is completed"
  )

  /** Constructs a `ByteVector` from a base 64 string or returns an error message if the string is
    * not valid base 64. If the final encoding quantum does not contain 4 characters, i.e. the total
    * number of characters is not evenly divisible by 4, padding is inferred if the final quantum
    * contains 2 or 3 characters. This is to say that padding is optional as long as the inferred
    * padding would yield a valid base 64 string. The input is considered invalid if the final
    * quantum only contains a single character. If padding characters are present, they must be used
    * in accordance with the base 64 specification and no padding characters will be inferred. An
    * empty input string results in an empty ByteVector. The string may contain whitespace
    * characters which are ignored.
    * @group base
    */
  def fromBase64Descriptive(
      str: String,
      alphabet: Bases.Base64Alphabet = Bases.Alphabets.Base64
  ): Either[String, ByteVector] = {
    val Pad = alphabet.pad
    var idx, bidx, buffer, mod, padding = 0
    val acc = new Array[Byte]((str.size + 3) / 4 * 3)
    while (idx < str.length) {
      str(idx) match {
        case c if alphabet.ignore(c) => // ignore
        case c =>
          val cidx = {
            if (padding == 0)
              if (c == Pad)
                if (mod == 2 || mod == 3) {
                  padding += 1
                  0
                } else
                  return Base64PaddingError
              else
                try alphabet.toIndex(c)
                catch {
                  case _: IllegalArgumentException =>
                    return Left(s"Invalid base 64 character '$c' at index $idx")
                }
            else if (c == Pad)
              if (padding == 1 && mod == 3) {
                padding += 1
                0
              } else
                return Base64PaddingError
            else
              return Left(
                s"Unexpected character '$c' at index $idx after padding character; only '=' and whitespace characters allowed after first padding character"
              )
          }
          mod match {
            case 0 =>
              buffer = cidx & 0x3f
              mod += 1
            case 1 =>
              buffer = (buffer << 6) | (cidx & 0x3f)
              mod += 1
            case 2 =>
              buffer = (buffer << 6) | (cidx & 0x3f)
              mod += 1
            case 3 =>
              buffer = (buffer << 6) | (cidx & 0x3f)
              mod = 0
              val c = buffer & 0x0ff
              val b = (buffer >> 8) & 0x0ff
              val a = (buffer >> 16) & 0x0ff
              acc(bidx) = a.toByte
              acc(bidx + 1) = b.toByte
              acc(bidx + 2) = c.toByte
              bidx += 3
          }
      }
      idx += 1
    }
    if (padding != 0 && mod != 0) Base64PaddingError
    else
      mod match {
        case 0 => Right(ByteVector(acc).take((bidx - padding).toLong))
        case 1 => Left("Final base 64 quantum had only 1 digit - must have at least 2 digits")
        case 2 =>
          acc(bidx) = ((buffer >> 4) & 0x0ff).toByte
          bidx += 1
          Right(ByteVector(acc).take(bidx.toLong))
        case 3 =>
          acc(bidx) = ((buffer >> 10) & 0x0ff).toByte
          acc(bidx + 1) = ((buffer >> 2) & 0x0ff).toByte
          bidx += 2
          Right(ByteVector(acc).take(bidx.toLong))
      }
  }

  /** Constructs a `ByteVector` from a base 64 string or returns `None` if the string is not valid
    * base 64. Details pertaining to base 64 decoding can be found in the comment for
    * fromBase64Descriptive. The string may contain whitespace characters which are ignored.
    * @group base
    */
  def fromBase64(
      str: String,
      alphabet: Bases.Base64Alphabet = Bases.Alphabets.Base64
  ): Option[ByteVector] = fromBase64Descriptive(str, alphabet).toOption

  /** Constructs a `ByteVector` from a base 64 string or throws an IllegalArgumentException if the
    * string is not valid base 64. Details pertaining to base 64 decoding can be found in the
    * comment for fromBase64Descriptive. The string may contain whitespace characters which are
    * ignored.
    *
    * @throws IllegalArgumentException
    *   if the string is not valid base 64
    * @group base
    */
  def fromValidBase64(
      str: String,
      alphabet: Bases.Base64Alphabet = Bases.Alphabets.Base64
  ): ByteVector =
    fromBase64Descriptive(str, alphabet)
      .fold(msg => throw new IllegalArgumentException(msg), identity)

  /** Encodes the specified string to a `ByteVector` using the implicitly available `Charset`.
    *
    * @group constructors
    */
  def encodeString(
      str: String
  )(implicit charset: Charset): Either[CharacterCodingException, ByteVector] = {
    val encoder = charset.newEncoder
    val buffer = CharBuffer.wrap(str)
    try Right(ByteVector(encoder.encode(buffer)))
    catch {
      case e: CharacterCodingException => Left(e)
    }
  }

  /** Encodes the specified string to a `ByteVector` using the UTF-8 charset.
    *
    * @group constructors
    */
  def encodeUtf8(str: String): Either[CharacterCodingException, ByteVector] =
    encodeString(str)(Charset.forName("UTF-8"))

  /** Encodes the specified string to a `ByteVector` using the US-ASCII charset.
    *
    * @group constructors
    */
  def encodeAscii(str: String): Either[CharacterCodingException, ByteVector] =
    encodeString(str)(Charset.forName("US-ASCII"))

  /** Concatenates all the given `ByteVector`s into a single instance.
    *
    * @group constructors
    */
  def concat(bvs: IterableOnce[ByteVector]): ByteVector =
    bvs.iterator.foldLeft(ByteVector.empty)(_ ++ _).unbuffer

  @SerialVersionUID(1L)
  private class SerializationProxy(private val bytes: Array[Byte]) extends Serializable {
    def readResolve: AnyRef = ByteVector.view(bytes)
  }

  private[bits] case class Chunks(chunks: Append) extends ByteVector {
    def size = chunks.size
    def getImpl(n: Long) = chunks.getImpl(n)

    override def ++(b: ByteVector): ByteVector =
      if (b.isEmpty) this
      else if (this.isEmpty) b
      else {
        @annotation.tailrec
        def go(chunks: Append, last: ByteVector): ByteVector = {
          val lastN = last.size
          if (lastN >= chunks.size || lastN * 2 <= chunks.right.size)
            Chunks(Append(chunks, last))
          else
            chunks.left match {
              case left: Append => go(left, Append(chunks.right, last))
              case _            => Chunks(Append(chunks, last))
            }
        }
        go(chunks, b.unbuffer) // unbuffering `b` avoids proliferation of unused scratch space
        // if `b` happens to have been built up using a buffer
      }
  }

  /*
   * `Buffer` is a `ByteVector` supporting fast `:+` and `++` operations, using
   * an (unobservable) mutable scratch `Array[Byte]` at the end of the vector.
   * The scratch space is written in an append-only fashion, which lets us
   * safely share the same `Array` between multiple `ByteVector` instances,
   * so long as we mutably append to this scratch space _at most once_ from a
   * given `ByteVector`.
   *
   * That is, given {{{
   *    val b = ByteVector.empty.buffer
   *    val b2 = b ++ foo
   *    val b3 = b ++ bar
   *    val b22 = b2 ++ baz
   *  }}}
   *
   * we obviously cannot have both `b2` and `b3` mutably append to the same scratch
   * space, as `b3` would then overwrite what was written by `b2`. The solution
   * adopted here (see [1]) is to let `b2` write mutable to the buffer, but `b3`,
   * evaluated later, must make a copy.
   *
   * [1]: http://www.serpentine.com/blog/2014/05/31/attoparsec/
   */
  private class Buffer(
      val id: AtomicLong,
      val stamp: Long,
      val hd: ByteVector,
      val lastChunk: Array[Byte],
      val lastSize: Int
  ) extends ByteVector {

    def size = hd.size + lastSize

    override def take(n: Long): ByteVector =
      if (n <= hd.size) hd.take(n)
      else hd ++ lastBytes.take(n - hd.size)

    override def drop(n: Long): ByteVector =
      if (n <= hd.size) Buffer(id, stamp, hd.drop(n), lastChunk, lastSize)
      else unbuffer.drop(n).bufferBy(lastChunk.length)

    def getImpl(n: Long): Byte =
      if (n < hd.size) hd.getImpl(n)
      else lastChunk((n - hd.size).toInt)

    override def :+(b: Byte): ByteVector =
      // threads race to increment id, winner gets to update tl mutably
      if (id.compareAndSet(stamp, stamp + 1) && lastSize < lastChunk.length) {
        lastChunk(lastSize) = b
        Buffer(id, stamp + 1, hd, lastChunk, lastSize + 1)
      } else // loser has to make a copy of the scratch space
        Buffer(new AtomicLong(0), 0, unbuffer, new Array[Byte](lastChunk.length), 0) :+ b

    // NB: if `bs` fits in scratch space and is itself a buffer, it will be
    // unbuffered before being added. This avoids proliferation of scratch space
    // for tiny ByteVectors
    override def ++(bs: ByteVector): ByteVector =
      if (bs.isEmpty) this
      else
      // threads race to increment id, winner gets to update tl mutably
      if (id.compareAndSet(stamp, stamp + 1) && (lastChunk.length - lastSize > bs.size)) {
        bs.copyToArray(lastChunk, lastSize)
        Buffer(id, stamp + 1, hd, lastChunk, lastSize + bs.size.toInt)
      } else if (lastSize == 0) // just append directly to `hd`
        Buffer(id, stamp, (hd ++ bs).unbuffer, lastChunk, lastSize)
      else // loser has to make a copy of the scratch space
        Buffer(new AtomicLong(0), 0, unbuffer, new Array[Byte](lastChunk.length), 0) ++ bs

    def lastBytes = ByteVector.view(lastChunk).take(lastSize.toLong)

    override def unbuffer: ByteVector =
      // if last chunk more than half unused, copy to a fresh
      // bytevector, to avoid proliferation of scratch space
      hd ++ (if (lastSize * 2 < lastChunk.length) lastBytes.copy else lastBytes)

    def rebuffer(chunkSize: Int): ByteVector = {
      require(chunkSize > lastChunk.length)
      val lastChunk2 = new Array[Byte](chunkSize)
      lastChunk.copyToArray(lastChunk2, 0, lastChunk2.length)
      Buffer(new AtomicLong(0), 0, hd, lastChunk, lastSize)
    }
  }

  private object Buffer {
    def apply(
        id: AtomicLong,
        stamp: Long,
        hd: ByteVector,
        lastChunk: Array[Byte],
        lastSize: Int
    ): Buffer =
      new Buffer(id, stamp, hd.unbuffer, lastChunk, lastSize)
  }

  private def toIntSize(size: Long): Int =
    if (size <= Int.MaxValue) size.toInt
    else throw new IllegalArgumentException(s"size must be <= Int.MaxValue but is $size")

  /** Extractor used in support of pattern matching on the bytes of a vector.
    *
    * @group constructors
    */
  def unapplySeq(b: ByteVector): Some[Seq[Byte]] = Some(b.toIndexedSeq)

  implicit class GroupedOp(val self: ByteVector) extends AnyVal {

    /** Converts this vector in to a sequence of `chunkSize`-byte vectors.
      * @group collection
      */
    final def grouped(chunkSize: Long): Iterator[ByteVector] = self.groupedIterator(chunkSize)
  }

  private class ByteVectorInputStream(bv: ByteVector) extends InputStream {
    private val bvlen = bv.size.toInt
    private val pos = new CustomAtomicInteger(0)

    override def read(): Int = bv.get(pos.getAndIncrement().toLong)

    override def read(b: Array[Byte], off: Int, len: Int): Int = {
      var l: Int = -1

      val cpos: Int = pos.getAndUpdate_(new IntUnaryOperator {
        override def applyAsInt(cpos: Int): Int = {
          l = Math.min(len, bvlen - cpos)

          cpos + l
        }
      })

      if (cpos >= bvlen) return -1

      bv.copyToArray(b, off, cpos.toLong, l)

      l
    }

    override def available(): Int = bvlen - pos.get()

    /* This is quite a hack. The problem is that the code has to be Scala-agnostic but Scala.js implementation of `AtomicInteger` differs
     * from the JVM standard one and it doesn't contain `getAndUpdate` method. So I took the method and put here the code with a different name
     * which adds the method on all platforms and everybody is happy. */
    private class CustomAtomicInteger(v: Int) extends AtomicInteger(v) {
      def getAndUpdate_(updateFunction: IntUnaryOperator): Int = {
        var prev = get;
        var next = updateFunction.applyAsInt(prev);

        while (!compareAndSet(prev, next)) {
          prev = get
          next = updateFunction.applyAsInt(prev)
        }

        prev
      }
    }
  }
}<|MERGE_RESOLUTION|>--- conflicted
+++ resolved
@@ -1159,165 +1159,6 @@
   ): ByteVector =
     zipWith3(other, other2, other3) { case (l, r1, r2, r3) => op(l, r1, r2, r3).toByte }
 
-<<<<<<< HEAD
-  /** Compresses this vector using ZLIB.
-    *
-    * @param level
-    *   compression level, 0-9, with 0 disabling compression and 9 being highest level of
-    *   compression -- see `java.util.zip.Deflater` for details
-    * @param strategy
-    *   compression strategy -- see `java.util.zip.Deflater` for details
-    * @param nowrap
-    *   if true, ZLIB header and checksum will not be used
-    * @param chunkSize
-    *   buffer size, in bytes, to use when compressing
-    * @group conversions
-    */
-  final def deflate(
-      level: Int = Deflater.DEFAULT_COMPRESSION,
-      strategy: Int = Deflater.DEFAULT_STRATEGY,
-      nowrap: Boolean = false,
-      chunkSize: Int = 4096
-  ): ByteVector =
-    if (isEmpty) this
-    else {
-      val deflater = new Deflater(level, nowrap)
-      try {
-        deflater.setStrategy(strategy)
-
-        val buffer = new Array[Byte](chunkSize.toLong.min(size).toInt)
-        def loop(acc: ByteVector, fin: Boolean): ByteVector =
-          if ((fin && deflater.finished) || (!fin && deflater.needsInput)) acc
-          else {
-            val count = deflater.deflate(buffer)
-            loop(acc ++ ByteVector(buffer, 0, count), fin)
-          }
-
-        var result = ByteVector.empty
-
-        foreachV { v =>
-          deflater.setInput(v.toArray)
-          result = result ++ loop(ByteVector.empty, false)
-        }
-
-        deflater.setInput(Array.empty[Byte])
-        deflater.finish()
-        result ++ loop(ByteVector.empty, true)
-      } finally deflater.end()
-    }
-
-  /** Decompresses this vector using ZLIB.
-    *
-    * @param chunkSize
-    *   buffer size, in bytes, to use when compressing
-    * @param nowrap
-    *   if true, will assume no ZLIB header and checksum
-    * @group conversions
-    */
-  final def inflate(
-      chunkSize: Int = 4096,
-      nowrap: Boolean = false
-  ): Either[DataFormatException, ByteVector] =
-    if (isEmpty) Right(this)
-    else {
-      val arr = toArray
-
-      val inflater = new Inflater(nowrap)
-      try {
-        inflater.setInput(arr)
-        try {
-          val buffer = new Array[Byte](chunkSize.min(arr.length))
-          def loop(acc: ByteVector): ByteVector =
-            if (inflater.finished || inflater.needsInput) acc
-            else {
-              val count = inflater.inflate(buffer)
-              loop(acc ++ ByteVector(buffer, 0, count))
-            }
-          val inflated = loop(ByteVector.empty)
-          if (inflater.finished) Right(inflated)
-          else
-            Left(
-              new DataFormatException(
-                "Insufficient data -- inflation reached end of input without completing inflation - " + inflated
-              )
-            )
-        } catch {
-          case e: DataFormatException => Left(e)
-        }
-      } finally inflater.end()
-    }
-
-  /** Computes a digest of this byte vector.
-    * @param algorithm
-    *   digest algorithm to use
-    * @group conversions
-    */
-  final def digest(algorithm: String): ByteVector = digest(MessageDigest.getInstance(algorithm))
-
-  /** Computes a digest of this byte vector.
-    * @param digest
-    *   digest to use
-    * @group conversions
-    */
-  final def digest(digest: MessageDigest): ByteVector = {
-    foreachV { v =>
-      digest.update(v.toArray)
-    }
-    ByteVector.view(digest.digest)
-  }
-
-  /** Encrypts this byte vector using the specified cipher and key.
-    *
-    * @param ci
-    *   cipher to use for encryption
-    * @param key
-    *   key to encrypt with
-    * @param aparams
-    *   optional algorithm paramaters used for encryption (e.g., initialization vector)
-    * @param sr
-    *   secure random
-    * @group crypto
-    */
-  final def encrypt(ci: Cipher, key: Key, aparams: Option[AlgorithmParameters] = None)(implicit
-      sr: SecureRandom
-  ): Either[GeneralSecurityException, ByteVector] =
-    cipher(ci, key, Cipher.ENCRYPT_MODE, aparams)
-
-  /** Decrypts this byte vector using the specified cipher and key.
-    *
-    * @param ci
-    *   cipher to use for decryption
-    * @param key
-    *   key to decrypt with
-    * @param aparams
-    *   optional algorithm paramaters used for decryption (e.g., initialization vector)
-    * @param sr
-    *   secure random
-    * @group crypto
-    */
-  final def decrypt(ci: Cipher, key: Key, aparams: Option[AlgorithmParameters] = None)(implicit
-      sr: SecureRandom
-  ): Either[GeneralSecurityException, ByteVector] =
-    cipher(ci, key, Cipher.DECRYPT_MODE, aparams)
-
-  private[bits] def cipher(
-      ci: Cipher,
-      key: Key,
-      opmode: Int,
-      aparams: Option[AlgorithmParameters] = None
-  )(implicit sr: SecureRandom): Either[GeneralSecurityException, ByteVector] =
-    try {
-      aparams.fold(ci.init(opmode, key, sr))(aparams => ci.init(opmode, key, aparams, sr))
-      foreachV { view =>
-        ci.update(view.toArrayUnsafe); ()
-      }
-      Right(ByteVector.view(ci.doFinal()))
-    } catch {
-      case e: GeneralSecurityException => Left(e)
-    }
-
-=======
->>>>>>> b62e8179
   // implementation details, Object methods
 
   /** Calculates the hash code of this vector. The result is cached.
