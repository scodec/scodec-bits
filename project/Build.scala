import sbt._
import Keys._
import sbtrelease._
import ReleaseStateTransformations._
import ReleasePlugin._
import ReleaseKeys._
import Utilities._
import com.typesafe.sbt.SbtPgp.PgpKeys._

object ScodecBuild extends Build {

  lazy val publishSignedAction = { st: State =>
    val extracted = st.extract
    val ref = extracted.get(thisProjectRef)
    extracted.runAggregated(publishSigned in Global in ref, st)
  }

  def previousVersion(currentVersion: String): Option[String] = {
    val Version = """(\d+)\.(\d+)\.(\d+).*""".r
    val Version(x, y, z) = currentVersion
    if (z == "0") None
    else Some(s"$x.$y.${z.toInt - 1}")
  }
<<<<<<< HEAD
=======

  lazy val core: Project = project.in(file("core"))

  lazy val benchmark: Project = project.in(file("benchmark")) dependsOn (core)
>>>>>>> 4269037e
}
<|MERGE_RESOLUTION|>--- conflicted
+++ resolved
@@ -21,11 +21,8 @@
     if (z == "0") None
     else Some(s"$x.$y.${z.toInt - 1}")
   }
-<<<<<<< HEAD
-=======
 
   lazy val core: Project = project.in(file("core"))
 
   lazy val benchmark: Project = project.in(file("benchmark")) dependsOn (core)
->>>>>>> 4269037e
 }
