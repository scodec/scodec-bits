--- conflicted
+++ resolved
@@ -2,17 +2,7 @@
 
 addSbtPlugin("org.scodec" % "scodec-build" % "1.9.0")
 
-<<<<<<< HEAD
-addSbtPlugin("org.scala-native" % "sbt-scala-native" % "0.3.6")
-
-addSbtPlugin("org.scala-native" % "sbt-scalajs-crossproject" % "0.2.2")
-
-addSbtPlugin("com.eed3si9n" % "sbt-doge" % "0.1.5")
-
-addSbtPlugin("com.github.gseitz" % "sbt-release" % "1.0.5") // Need a newer version than provided by scodec-build to get doge integration
-=======
 addSbtPlugin("org.scala-js"       % "sbt-scalajs"              % "0.6.21")
 addSbtPlugin("org.portable-scala" % "sbt-crossproject"         % "0.3.0")
 addSbtPlugin("org.portable-scala" % "sbt-scalajs-crossproject" % "0.3.0")
-addSbtPlugin("org.scala-native"   % "sbt-scala-native"         % "0.3.6")
->>>>>>> 999c532c
+addSbtPlugin("org.scala-native"   % "sbt-scala-native"         % "0.3.6")