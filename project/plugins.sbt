resolvers += "Sonatype Public" at "https://oss.sonatype.org/content/groups/public/"

addSbtPlugin("org.scodec" % "scodec-build" % "1.14.0")

<<<<<<< HEAD
addSbtPlugin("org.portable-scala" % "sbt-scalajs-crossproject"      % "0.6.0")
addSbtPlugin("org.portable-scala" % "sbt-scala-native-crossproject" % "0.6.0")
addSbtPlugin("org.scala-js"       % "sbt-scalajs"                   % "0.6.31")
=======
addSbtPlugin("org.portable-scala" % "sbt-scalajs-crossproject"      % "0.6.1")
addSbtPlugin("org.portable-scala" % "sbt-scala-native-crossproject" % "0.6.1")
addSbtPlugin("org.scala-js"       % "sbt-scalajs"                   % "0.6.28")
>>>>>>> 32d33136
addSbtPlugin("org.scala-native"   % "sbt-scala-native"              % "0.3.9")<|MERGE_RESOLUTION|>--- conflicted
+++ resolved
@@ -2,13 +2,9 @@
 
 addSbtPlugin("org.scodec" % "scodec-build" % "1.14.0")
 
-<<<<<<< HEAD
 addSbtPlugin("org.portable-scala" % "sbt-scalajs-crossproject"      % "0.6.0")
 addSbtPlugin("org.portable-scala" % "sbt-scala-native-crossproject" % "0.6.0")
-addSbtPlugin("org.scala-js"       % "sbt-scalajs"                   % "0.6.31")
-=======
 addSbtPlugin("org.portable-scala" % "sbt-scalajs-crossproject"      % "0.6.1")
 addSbtPlugin("org.portable-scala" % "sbt-scala-native-crossproject" % "0.6.1")
-addSbtPlugin("org.scala-js"       % "sbt-scalajs"                   % "0.6.28")
->>>>>>> 32d33136
+addSbtPlugin("org.scala-js"       % "sbt-scalajs"                   % "0.6.31")
 addSbtPlugin("org.scala-native"   % "sbt-scala-native"              % "0.3.9")