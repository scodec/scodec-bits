resolvers += "Sonatype Public" at "https://oss.sonatype.org/content/groups/public/"

addSbtPlugin("org.scodec" % "scodec-build" % "1.13.0")

addSbtPlugin("org.portable-scala" % "sbt-scalajs-crossproject"      % "0.6.0")
addSbtPlugin("org.portable-scala" % "sbt-scala-native-crossproject" % "0.6.0")
<<<<<<< HEAD
addSbtPlugin("org.scala-js"       % "sbt-scalajs"                   % "0.6.27")
addSbtPlugin("org.scala-native"   % "sbt-scala-native"              % "0.3.9")
=======
addSbtPlugin("org.scala-js"       % "sbt-scalajs"                   % "0.6.28")
addSbtPlugin("org.scala-native"   % "sbt-scala-native"              % "0.3.8")
>>>>>>> e0415d4f
<|MERGE_RESOLUTION|>--- conflicted
+++ resolved
@@ -4,10 +4,5 @@
 
 addSbtPlugin("org.portable-scala" % "sbt-scalajs-crossproject"      % "0.6.0")
 addSbtPlugin("org.portable-scala" % "sbt-scala-native-crossproject" % "0.6.0")
-<<<<<<< HEAD
-addSbtPlugin("org.scala-js"       % "sbt-scalajs"                   % "0.6.27")
-addSbtPlugin("org.scala-native"   % "sbt-scala-native"              % "0.3.9")
-=======
 addSbtPlugin("org.scala-js"       % "sbt-scalajs"                   % "0.6.28")
-addSbtPlugin("org.scala-native"   % "sbt-scala-native"              % "0.3.8")
->>>>>>> e0415d4f
+addSbtPlugin("org.scala-native"   % "sbt-scala-native"              % "0.3.9")