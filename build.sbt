import com.typesafe.tools.mima.core._

addCommandAlias("fmt", "; compile:scalafmt; test:scalafmt; scalafmtSbt")
addCommandAlias("fmtCheck", "; compile:scalafmtCheck; test:scalafmtCheck; scalafmtSbtCheck")

ThisBuild / tlBaseVersion := "1.1"

ThisBuild / organization := "org.scodec"
ThisBuild / organizationName := "Scodec"

ThisBuild / startYear := Some(2013)

<<<<<<< HEAD
ThisBuild / crossScalaVersions := Seq("2.11.12", "2.12.17", "2.13.8", "3.1.3")
=======
ThisBuild / crossScalaVersions := Seq("2.11.12", "2.12.16", "2.13.10", "3.1.3")
>>>>>>> 81f6148e

ThisBuild / tlVersionIntroduced := Map(
  "3" -> "1.1.27",
  "2.13" -> "1.1.12",
  "2.12" -> "1.1.2",
  "2.11" -> "1.1.99" // Ignore 2.11 in mima
)

ThisBuild / tlMimaPreviousVersions ~= (_.filterNot(_ == "1.1.32"))

ThisBuild / githubWorkflowJavaVersions := Seq(JavaSpec.temurin("8"))

ThisBuild / tlFatalWarningsInCi := false

ThisBuild / scmInfo := Some(
  ScmInfo(url("https://github.com/scodec/scodec-bits"), "git@github.com:scodec/scodec-bits.git")
)

ThisBuild / licenses := List(
  ("BSD-3-Clause", url("https://github.com/scodec/scodec-bits/blob/main/LICENSE"))
)

ThisBuild / developers ++= List(
  tlGitHubDev("mpilquist", "Michael Pilquist"),
  tlGitHubDev("pchiusano", "Paul Chiusano")
)

ThisBuild / mimaBinaryIssueFilters ++= Seq(
  ProblemFilters.exclude[IncompatibleResultTypeProblem]("scodec.bits.ByteVector.grouped"),
  ProblemFilters.exclude[MissingClassProblem]("scodec.bits.ByteVector$GroupedOp"),
  ProblemFilters.exclude[MissingClassProblem]("scodec.bits.ByteVector$GroupedOp$"),
  ProblemFilters.exclude[DirectMissingMethodProblem]("scodec.bits.ByteVector.GroupedOp"),
  ProblemFilters.exclude[DirectMissingMethodProblem]("scodec.bits.ByteVector$GroupedOp"),
  ProblemFilters.exclude[IncompatibleResultTypeProblem]("scodec.bits.BitVector.grouped"),
  ProblemFilters.exclude[MissingClassProblem]("scodec.bits.BitVector$GroupedOp"),
  ProblemFilters.exclude[MissingClassProblem]("scodec.bits.BitVector$GroupedOp$"),
  ProblemFilters.exclude[DirectMissingMethodProblem]("scodec.bits.BitVector.GroupedOp"),
  ProblemFilters.exclude[DirectMissingMethodProblem]("scodec.bits.BitVector$GroupedOp"),
  ProblemFilters.exclude[IncompatibleTemplateDefProblem]("scodec.bits.ScalaVersionSpecific"),
  ProblemFilters.exclude[MissingClassProblem]("scodec.bits.ScalaVersionSpecific$"),
  ProblemFilters.exclude[DirectMissingMethodProblem]("scodec.bits.package.EitherOps"),
  ProblemFilters.exclude[MissingClassProblem]("scodec.bits.package$EitherOps"),
  ProblemFilters.exclude[MissingClassProblem]("scodec.bits.package$EitherOps$"),
  ProblemFilters.exclude[IncompatibleMethTypeProblem](
    "scodec.bits.LiteralSyntaxMacros.hexStringInterpolator"
  ),
  ProblemFilters.exclude[IncompatibleMethTypeProblem](
    "scodec.bits.LiteralSyntaxMacros.binStringInterpolator"
  ),
  ProblemFilters.exclude[MissingClassProblem]("scodec.bits.LiteralSyntaxMacros$blackbox$"),
  ProblemFilters.exclude[MissingClassProblem]("scodec.bits.LiteralSyntaxMacros$blackbox$"),
  ProblemFilters.exclude[MissingClassProblem]("scodec.bits.ScalaVersionSpecific"),
  ProblemFilters.exclude[IncompatibleMethTypeProblem]("scodec.bits.BitVector.reduceBalanced"),
  ProblemFilters.exclude[MissingClassProblem]("scodec.bits.BuildInfo"),
  ProblemFilters.exclude[MissingClassProblem]("scodec.bits.BuildInfo$"),
  ProblemFilters.exclude[DirectMissingMethodProblem]("scodec.bits.crc.vectorTable"),
  ProblemFilters.exclude[IncompatibleMethTypeProblem](
    "scodec.bits.ByteVector#ByteVectorInputStream#CustomAtomicInteger.getAndUpdate_"
  ),
  ProblemFilters.exclude[IncompatibleMethTypeProblem]("scodec.bits.HexDumpFormat.render"),
  ProblemFilters.exclude[IncompatibleMethTypeProblem]("scodec.bits.HexDumpFormat.print"),
  ProblemFilters.exclude[DirectMissingMethodProblem]("scodec.bits.HexDumpFormat.this")
)

lazy val root = tlCrossRootProject.aggregate(core, benchmark)

lazy val core = crossProject(JVMPlatform, JSPlatform, NativePlatform)
  .in(file("core"))
  .settings(
    name := "scodec-bits",
    libraryDependencies ++= {
      if (tlIsScala3.value) Nil
      else Seq("org.scala-lang" % "scala-reflect" % scalaVersion.value % "provided")
    },
    Compile / unmanagedResources ++= {
      val base = baseDirectory.value
      (base / "NOTICE") +: (base / "LICENSE") +: ((base / "licenses") * "LICENSE_*").get
    },
    scalacOptions := scalacOptions.value.filterNot(_ == "-source:3.0-migration"),
    libraryDependencies += "org.scalameta" %%% "munit-scalacheck" % "1.0.0-M6" % "test"
  )

lazy val coreJVM = core.jvm
  .settings(
    libraryDependencies ++= Seq(
      "com.google.guava" % "guava" % "31.1-jre" % "test"
    )
  )

lazy val coreJS = core.js.settings(
  scalaJSLinkerConfig ~= (_.withModuleKind(ModuleKind.CommonJSModule)),
  // Override JS versions, as older stuff built for SJS 0.6
  tlVersionIntroduced := tlVersionIntroduced.value ++ Map(
    "2.13" -> "1.1.14",
    "2.12" -> "1.1.14"
  ),
  mimaBinaryIssueFilters ++= Seq(
    ProblemFilters.exclude[DirectMissingMethodProblem]("scodec.bits.BitVector.deflate"),
    ProblemFilters.exclude[DirectMissingMethodProblem]("scodec.bits.BitVector.deflate$default$1"),
    ProblemFilters.exclude[DirectMissingMethodProblem]("scodec.bits.BitVector.deflate$default$2"),
    ProblemFilters.exclude[DirectMissingMethodProblem]("scodec.bits.BitVector.deflate$default$3"),
    ProblemFilters.exclude[DirectMissingMethodProblem]("scodec.bits.BitVector.deflate$default$4"),
    ProblemFilters.exclude[DirectMissingMethodProblem]("scodec.bits.BitVector.inflate"),
    ProblemFilters.exclude[DirectMissingMethodProblem]("scodec.bits.BitVector.inflate$default$1"),
    ProblemFilters.exclude[DirectMissingMethodProblem]("scodec.bits.BitVector.digest"),
    ProblemFilters.exclude[DirectMissingMethodProblem]("scodec.bits.BitVector.digest"),
    ProblemFilters.exclude[DirectMissingMethodProblem]("scodec.bits.BitVector.encrypt"),
    ProblemFilters.exclude[DirectMissingMethodProblem]("scodec.bits.BitVector.encrypt$default$3"),
    ProblemFilters.exclude[DirectMissingMethodProblem]("scodec.bits.BitVector.decrypt"),
    ProblemFilters.exclude[DirectMissingMethodProblem]("scodec.bits.BitVector.decrypt$default$3"),
    ProblemFilters.exclude[DirectMissingMethodProblem]("scodec.bits.ByteVector.deflate"),
    ProblemFilters.exclude[DirectMissingMethodProblem]("scodec.bits.ByteVector.deflate$default$1"),
    ProblemFilters.exclude[DirectMissingMethodProblem]("scodec.bits.ByteVector.deflate$default$2"),
    ProblemFilters.exclude[DirectMissingMethodProblem]("scodec.bits.ByteVector.deflate$default$3"),
    ProblemFilters.exclude[DirectMissingMethodProblem]("scodec.bits.ByteVector.deflate$default$4"),
    ProblemFilters.exclude[DirectMissingMethodProblem]("scodec.bits.ByteVector.inflate"),
    ProblemFilters.exclude[DirectMissingMethodProblem]("scodec.bits.ByteVector.inflate$default$1"),
    ProblemFilters.exclude[DirectMissingMethodProblem]("scodec.bits.ByteVector.inflate$default$2"),
    ProblemFilters.exclude[DirectMissingMethodProblem]("scodec.bits.ByteVector.digest"),
    ProblemFilters.exclude[DirectMissingMethodProblem]("scodec.bits.ByteVector.encrypt"),
    ProblemFilters.exclude[DirectMissingMethodProblem]("scodec.bits.ByteVector.encrypt$default$3"),
    ProblemFilters.exclude[DirectMissingMethodProblem]("scodec.bits.ByteVector.decrypt"),
    ProblemFilters.exclude[DirectMissingMethodProblem]("scodec.bits.ByteVector.decrypt$default$3"),
    ProblemFilters.exclude[DirectMissingMethodProblem]("scodec.bits.BitVector.cipher"),
    ProblemFilters.exclude[DirectMissingMethodProblem]("scodec.bits.BitVector.cipher$default$4"),
    ProblemFilters.exclude[DirectMissingMethodProblem]("scodec.bits.ByteVector.cipher"),
    ProblemFilters.exclude[DirectMissingMethodProblem]("scodec.bits.ByteVector.cipher$default$4")
  )
)

lazy val coreNative = core.native.settings(
  tlVersionIntroduced ++= List("2.12", "2.13", "3").map(_ -> "1.1.32").toMap
)

lazy val benchmark: Project = project
  .in(file("benchmark"))
  .dependsOn(coreJVM)
  .enablePlugins(JmhPlugin, NoPublishPlugin)<|MERGE_RESOLUTION|>--- conflicted
+++ resolved
@@ -10,11 +10,7 @@
 
 ThisBuild / startYear := Some(2013)
 
-<<<<<<< HEAD
-ThisBuild / crossScalaVersions := Seq("2.11.12", "2.12.17", "2.13.8", "3.1.3")
-=======
-ThisBuild / crossScalaVersions := Seq("2.11.12", "2.12.16", "2.13.10", "3.1.3")
->>>>>>> 81f6148e
+ThisBuild / crossScalaVersions := Seq("2.11.12", "2.12.17", "2.13.10", "3.1.3")
 
 ThisBuild / tlVersionIntroduced := Map(
   "3" -> "1.1.27",
