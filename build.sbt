--- conflicted
+++ resolved
@@ -13,11 +13,7 @@
 ThisBuild / homepage := Some(url("https://github.com/scodec/scodec-bits"))
 ThisBuild / startYear := Some(2013)
 
-<<<<<<< HEAD
-ThisBuild / crossScalaVersions := Seq("2.11.12", "2.12.15", "2.13.5", "3.1.0")
-=======
-ThisBuild / crossScalaVersions := Seq("2.11.12", "2.12.13", "2.13.7", "3.1.0")
->>>>>>> 6c0c3d6d
+ThisBuild / crossScalaVersions := Seq("2.11.12", "2.12.15", "2.13.7", "3.1.0")
 
 ThisBuild / strictSemVer := false
 
