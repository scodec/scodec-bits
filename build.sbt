--- conflicted
+++ resolved
@@ -71,14 +71,9 @@
   ).
   platformsSettings(JVMPlatform, JSPlatform)(
     libraryDependencies ++= Seq(
-<<<<<<< HEAD
       "org.scalacheck" %%% "scalacheck" % "1.14.3" % "test",
-      "org.scalatest" %%% "scalatest" % "3.1.0-SNAP13" % "test",
-=======
-      "org.scalacheck" %%% "scalacheck" % "1.14.0" % "test",
       "org.scalatest" %%% "scalatest" % "3.1.0" % "test",
->>>>>>> f6f535a0
-      "org.scalatestplus" %%% "scalatestplus-scalacheck" % "1.0.0-SNAP8" % "test",
+      "org.scalatestplus" %%% "scalatestplus-scalacheck" % "3.1.0.0" % "test",
     ),
   ).
   jsSettings(commonJsSettings: _*).
