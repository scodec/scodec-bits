--- conflicted
+++ resolved
@@ -10,11 +10,7 @@
 
 ThisBuild / startYear := Some(2013)
 
-<<<<<<< HEAD
-ThisBuild / crossScalaVersions := Seq("2.12.20", "2.13.15", "3.3.5")
-=======
-ThisBuild / crossScalaVersions := Seq("2.12.20", "2.13.16", "3.3.4")
->>>>>>> 6610b8a5
+ThisBuild / crossScalaVersions := Seq("2.12.20", "2.13.16", "3.3.5")
 
 ThisBuild / tlVersionIntroduced := Map(
   "3" -> "1.1.27",
