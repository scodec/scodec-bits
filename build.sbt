import com.typesafe.tools.mima.core._

addCommandAlias("fmt", "; compile:scalafmt; test:scalafmt; scalafmtSbt")
addCommandAlias("fmtCheck", "; compile:scalafmtCheck; test:scalafmtCheck; scalafmtSbtCheck")

ThisBuild / tlBaseVersion := "1.1"

ThisBuild / organization := "org.scodec"
ThisBuild / organizationName := "Scodec"

ThisBuild / startYear := Some(2013)

<<<<<<< HEAD
ThisBuild / crossScalaVersions := Seq("2.12.17", "2.13.10", "3.3.1")
=======
ThisBuild / crossScalaVersions := Seq("2.12.18", "2.13.12", "3.2.2")
>>>>>>> af38738e

ThisBuild / tlVersionIntroduced := Map(
  "3" -> "1.1.27",
  "2.13" -> "1.1.12",
  "2.12" -> "1.1.2"
)

ThisBuild / tlMimaPreviousVersions ~= (_.filterNot(_ == "1.1.32"))

ThisBuild / githubWorkflowJavaVersions := Seq(JavaSpec.temurin("8"))

ThisBuild / tlFatalWarningsInCi := false

ThisBuild / scmInfo := Some(
  ScmInfo(url("https://github.com/scodec/scodec-bits"), "git@github.com:scodec/scodec-bits.git")
)

ThisBuild / licenses := List(
  ("BSD-3-Clause", url("https://github.com/scodec/scodec-bits/blob/main/LICENSE"))
)

ThisBuild / developers ++= List(
  tlGitHubDev("mpilquist", "Michael Pilquist"),
  tlGitHubDev("pchiusano", "Paul Chiusano")
)

ThisBuild / mimaBinaryIssueFilters ++= Seq(
  ProblemFilters.exclude[IncompatibleResultTypeProblem]("scodec.bits.ByteVector.grouped"),
  ProblemFilters.exclude[MissingClassProblem]("scodec.bits.ByteVector$GroupedOp"),
  ProblemFilters.exclude[MissingClassProblem]("scodec.bits.ByteVector$GroupedOp$"),
  ProblemFilters.exclude[DirectMissingMethodProblem]("scodec.bits.ByteVector.GroupedOp"),
  ProblemFilters.exclude[DirectMissingMethodProblem]("scodec.bits.ByteVector$GroupedOp"),
  ProblemFilters.exclude[IncompatibleResultTypeProblem]("scodec.bits.BitVector.grouped"),
  ProblemFilters.exclude[MissingClassProblem]("scodec.bits.BitVector$GroupedOp"),
  ProblemFilters.exclude[MissingClassProblem]("scodec.bits.BitVector$GroupedOp$"),
  ProblemFilters.exclude[DirectMissingMethodProblem]("scodec.bits.BitVector.GroupedOp"),
  ProblemFilters.exclude[DirectMissingMethodProblem]("scodec.bits.BitVector$GroupedOp"),
  ProblemFilters.exclude[IncompatibleTemplateDefProblem]("scodec.bits.ScalaVersionSpecific"),
  ProblemFilters.exclude[MissingClassProblem]("scodec.bits.ScalaVersionSpecific$"),
  ProblemFilters.exclude[DirectMissingMethodProblem]("scodec.bits.package.EitherOps"),
  ProblemFilters.exclude[MissingClassProblem]("scodec.bits.package$EitherOps"),
  ProblemFilters.exclude[MissingClassProblem]("scodec.bits.package$EitherOps$"),
  ProblemFilters.exclude[IncompatibleMethTypeProblem](
    "scodec.bits.LiteralSyntaxMacros.hexStringInterpolator"
  ),
  ProblemFilters.exclude[IncompatibleMethTypeProblem](
    "scodec.bits.LiteralSyntaxMacros.binStringInterpolator"
  ),
  ProblemFilters.exclude[MissingClassProblem]("scodec.bits.LiteralSyntaxMacros$blackbox$"),
  ProblemFilters.exclude[MissingClassProblem]("scodec.bits.LiteralSyntaxMacros$blackbox$"),
  ProblemFilters.exclude[MissingClassProblem]("scodec.bits.ScalaVersionSpecific"),
  ProblemFilters.exclude[IncompatibleMethTypeProblem]("scodec.bits.BitVector.reduceBalanced"),
  ProblemFilters.exclude[MissingClassProblem]("scodec.bits.BuildInfo"),
  ProblemFilters.exclude[MissingClassProblem]("scodec.bits.BuildInfo$"),
  ProblemFilters.exclude[DirectMissingMethodProblem]("scodec.bits.crc.vectorTable"),
  ProblemFilters.exclude[IncompatibleMethTypeProblem](
    "scodec.bits.ByteVector#ByteVectorInputStream#CustomAtomicInteger.getAndUpdate_"
  ),
  ProblemFilters.exclude[IncompatibleMethTypeProblem]("scodec.bits.HexDumpFormat.render"),
  ProblemFilters.exclude[IncompatibleMethTypeProblem]("scodec.bits.HexDumpFormat.print"),
  ProblemFilters.exclude[DirectMissingMethodProblem]("scodec.bits.HexDumpFormat.this"),
  ProblemFilters.exclude[IncompatibleResultTypeProblem]("scodec.bits.ByteVector.fromHexInternal")
)

lazy val root = tlCrossRootProject.aggregate(core, benchmark)

lazy val core = crossProject(JVMPlatform, JSPlatform, NativePlatform)
  .in(file("core"))
  .settings(
    name := "scodec-bits",
    libraryDependencies ++= {
      if (tlIsScala3.value) Nil
      else Seq("org.scala-lang" % "scala-reflect" % scalaVersion.value % "provided")
    },
    Compile / unmanagedResources ++= {
      val base = baseDirectory.value
      (base / "NOTICE") +: (base / "LICENSE") +: ((base / "licenses") * "LICENSE_*").get
    },
    scalacOptions := scalacOptions.value.filterNot(_ == "-source:3.0-migration"),
    libraryDependencies += "org.scalameta" %%% "munit-scalacheck" % "1.0.0-M7" % "test"
  )

lazy val coreJVM = core.jvm
  .settings(
    libraryDependencies ++= Seq(
      "com.google.guava" % "guava" % "32.1.2-jre" % "test"
    )
  )

lazy val coreJS = core.js.settings(
  scalaJSLinkerConfig ~= (_.withModuleKind(ModuleKind.CommonJSModule)),
  // Override JS versions, as older stuff built for SJS 0.6
  tlVersionIntroduced := tlVersionIntroduced.value ++ Map(
    "2.13" -> "1.1.14",
    "2.12" -> "1.1.14"
  ),
  mimaBinaryIssueFilters ++= Seq(
    ProblemFilters.exclude[DirectMissingMethodProblem]("scodec.bits.BitVector.deflate"),
    ProblemFilters.exclude[DirectMissingMethodProblem]("scodec.bits.BitVector.deflate$default$1"),
    ProblemFilters.exclude[DirectMissingMethodProblem]("scodec.bits.BitVector.deflate$default$2"),
    ProblemFilters.exclude[DirectMissingMethodProblem]("scodec.bits.BitVector.deflate$default$3"),
    ProblemFilters.exclude[DirectMissingMethodProblem]("scodec.bits.BitVector.deflate$default$4"),
    ProblemFilters.exclude[DirectMissingMethodProblem]("scodec.bits.BitVector.inflate"),
    ProblemFilters.exclude[DirectMissingMethodProblem]("scodec.bits.BitVector.inflate$default$1"),
    ProblemFilters.exclude[DirectMissingMethodProblem]("scodec.bits.BitVector.digest"),
    ProblemFilters.exclude[DirectMissingMethodProblem]("scodec.bits.BitVector.digest"),
    ProblemFilters.exclude[DirectMissingMethodProblem]("scodec.bits.BitVector.encrypt"),
    ProblemFilters.exclude[DirectMissingMethodProblem]("scodec.bits.BitVector.encrypt$default$3"),
    ProblemFilters.exclude[DirectMissingMethodProblem]("scodec.bits.BitVector.decrypt"),
    ProblemFilters.exclude[DirectMissingMethodProblem]("scodec.bits.BitVector.decrypt$default$3"),
    ProblemFilters.exclude[DirectMissingMethodProblem]("scodec.bits.ByteVector.deflate"),
    ProblemFilters.exclude[DirectMissingMethodProblem]("scodec.bits.ByteVector.deflate$default$1"),
    ProblemFilters.exclude[DirectMissingMethodProblem]("scodec.bits.ByteVector.deflate$default$2"),
    ProblemFilters.exclude[DirectMissingMethodProblem]("scodec.bits.ByteVector.deflate$default$3"),
    ProblemFilters.exclude[DirectMissingMethodProblem]("scodec.bits.ByteVector.deflate$default$4"),
    ProblemFilters.exclude[DirectMissingMethodProblem]("scodec.bits.ByteVector.inflate"),
    ProblemFilters.exclude[DirectMissingMethodProblem]("scodec.bits.ByteVector.inflate$default$1"),
    ProblemFilters.exclude[DirectMissingMethodProblem]("scodec.bits.ByteVector.inflate$default$2"),
    ProblemFilters.exclude[DirectMissingMethodProblem]("scodec.bits.ByteVector.digest"),
    ProblemFilters.exclude[DirectMissingMethodProblem]("scodec.bits.ByteVector.encrypt"),
    ProblemFilters.exclude[DirectMissingMethodProblem]("scodec.bits.ByteVector.encrypt$default$3"),
    ProblemFilters.exclude[DirectMissingMethodProblem]("scodec.bits.ByteVector.decrypt"),
    ProblemFilters.exclude[DirectMissingMethodProblem]("scodec.bits.ByteVector.decrypt$default$3"),
    ProblemFilters.exclude[DirectMissingMethodProblem]("scodec.bits.BitVector.cipher"),
    ProblemFilters.exclude[DirectMissingMethodProblem]("scodec.bits.BitVector.cipher$default$4"),
    ProblemFilters.exclude[DirectMissingMethodProblem]("scodec.bits.ByteVector.cipher"),
    ProblemFilters.exclude[DirectMissingMethodProblem]("scodec.bits.ByteVector.cipher$default$4")
  )
)

lazy val coreNative = core.native.settings(
  tlVersionIntroduced ++= List("2.12", "2.13", "3").map(_ -> "1.1.32").toMap
)

lazy val benchmark: Project = project
  .in(file("benchmark"))
  .dependsOn(coreJVM)
  .enablePlugins(JmhPlugin, NoPublishPlugin)<|MERGE_RESOLUTION|>--- conflicted
+++ resolved
@@ -10,11 +10,7 @@
 
 ThisBuild / startYear := Some(2013)
 
-<<<<<<< HEAD
-ThisBuild / crossScalaVersions := Seq("2.12.17", "2.13.10", "3.3.1")
-=======
-ThisBuild / crossScalaVersions := Seq("2.12.18", "2.13.12", "3.2.2")
->>>>>>> af38738e
+ThisBuild / crossScalaVersions := Seq("2.12.18", "2.13.12", "3.3.1")
 
 ThisBuild / tlVersionIntroduced := Map(
   "3" -> "1.1.27",
