--- conflicted
+++ resolved
@@ -23,13 +23,8 @@
     rootPackage := "scodec.bits",
     libraryDependencies ++= Seq(
       "org.scala-lang" % "scala-reflect" % scalaVersion.value % "provided",
-<<<<<<< HEAD
-      "org.scalatest" %%% "scalatest" % "3.0.0-RC4" % "test",
-      "org.scalacheck" %%% "scalacheck" % "1.13.1" % "test")
-=======
       "org.scalatest" %%% "scalatest" % "3.0.0" % "test",
       "org.scalacheck" %%% "scalacheck" % "1.13.4" % "test")
->>>>>>> ce79df0e
   ).
   jsSettings(commonJsSettings: _*).
   jvmSettings(
@@ -52,12 +47,3 @@
 
 lazy val coreJVM = core.jvm
 lazy val coreJS = core.js
-<<<<<<< HEAD
-=======
-
-lazy val benchmark: Project = project.in(file("benchmark")).dependsOn(coreJVM).enablePlugins(JmhPlugin).
-  settings(commonSettings: _*).
-  settings(
-    publishArtifact := false
-  )
->>>>>>> ce79df0e
