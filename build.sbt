import com.typesafe.tools.mima.core._
import com.typesafe.tools.mima.plugin.MimaKeys._

lazy val commonSettings = Seq(
  scodecModule := "scodec-bits",
  rootPackage := "scodec.bits",
  contributors ++= Seq(Contributor("mpilquist", "Michael Pilquist"), Contributor("pchiusano", "Paul Chiusano")),
  scalaVersion := "2.12.0-M1",
  crossScalaVersions := Seq(scalaVersion.value)
)

lazy val root = project.in(file(".")).aggregate(core).settings(commonSettings: _*).settings(
  publishArtifact := false
)

lazy val core = project.in(file("core")).
  enablePlugins(BuildInfoPlugin).
  settings(commonSettings: _*).
  settings(scodecPrimaryModule: _*).
  settings(scodecPrimaryModuleJvm: _*).
  settings(
    unmanagedSourceDirectories in Compile += baseDirectory.value / "shared" / "src" / "main" / "scala",
    unmanagedSourceDirectories in Test += baseDirectory.value / "shared" / "src" / "test" / "scala"
  ).
  settings(
    scodecModule := "scodec-bits",
    rootPackage := "scodec.bits",
    libraryDependencies ++= Seq(
      "org.scala-lang" % "scala-reflect" % scalaVersion.value % "provided",
      "org.scalatest" %%% "scalatest" % "2.2.5-M1" % "test",
      "org.scalacheck" %%% "scalacheck" % "1.12.4" % "test")
  ).
<<<<<<< HEAD
  settings(
=======
  jsSettings(commonJsSettings: _*).
  jvmSettings(
    docSourcePath := new File(baseDirectory.value, "../.."),
>>>>>>> 94597918
    libraryDependencies ++= Seq(
      "com.google.guava" % "guava" % "16.0.1" % "test",
      "com.google.code.findbugs" % "jsr305" % "2.0.3" % "test" // required for guava
    ),
    OsgiKeys.privatePackage := Nil,
    OsgiKeys.exportPackage := Seq("scodec.bits.*;version=${Bundle-Version}"),
    OsgiKeys.importPackage := Seq(
      """scala.*;version="$<range;[==,=+)>"""",
      "*"
    ),
    binaryIssueFilters ++= Seq(
      "scodec.bits.ByteVector.buffer",
      "scodec.bits.ByteVector.bufferBy",
      "scodec.bits.ByteVector.unbuffer",
      "scodec.bits.ByteVector.getImpl",
      "scodec.bits.BitVector#Bytes.depthExceeds",
      "scodec.bits.BitVector#Append.depthExceeds",
      "scodec.bits.BitVector#Suspend.depthExceeds",
      "scodec.bits.BitVector#Drop.depthExceeds",
      "scodec.bits.BitVector.depthExceeds",
      "scodec.bits.BitVector.depth",
      "scodec.bits.BitVector.unchunk",
      "scodec.bits.BitVector.align",
      "scodec.bits.BitVector.scodec$bits$BitVector$$reduceBalanced",
      "scodec.bits.BitVector#Drop.sizeIsAtMost",
      "scodec.bits.BitVector#Drop.sizeIsAtLeast",
      "scodec.bits.BitVector#Drop.sizeUpperBound",
      "scodec.bits.BitVector#Drop.sizeLowerBound",
      "scodec.bits.BitVector#Drop.scodec$bits$BitVector$_setter_$sizeUpperBound_=",
      "scodec.bits.BitVector#Drop.scodec$bits$BitVector$_setter_$sizeLowerBound_=",
      "scodec.bits.BitVector#Append.sizeIsAtMost",
      "scodec.bits.BitVector#Append.sizeIsAtLeast",
      "scodec.bits.BitVector#Append.sizeUpperBound",
      "scodec.bits.BitVector#Append.sizeLowerBound",
      "scodec.bits.BitVector#Append.scodec$bits$BitVector$_setter_$sizeUpperBound_=",
      "scodec.bits.BitVector#Append.scodec$bits$BitVector$_setter_$sizeLowerBound_=",
      "scodec.bits.BitVector#Chunks.sizeIsAtMost",
      "scodec.bits.BitVector#Chunks.sizeIsAtLeast",
      "scodec.bits.BitVector#Chunks.sizeUpperBound",
      "scodec.bits.BitVector#Chunks.sizeLowerBound",
      "scodec.bits.BitVector#Chunks.scodec$bits$BitVector$_setter_$sizeUpperBound_=",
      "scodec.bits.BitVector#Chunks.scodec$bits$BitVector$_setter_$sizeLowerBound_=",
      "scodec.bits.BitVector.sizeIsAtMost",
      "scodec.bits.BitVector.sizeIsAtLeast",
      "scodec.bits.BitVector.sizeUpperBound",
      "scodec.bits.BitVector.take",
      "scodec.bits.BitVector.sizeLowerBound",
      "scodec.bits.BitVector.drop",
      "scodec.bits.BitVector.scodec$bits$BitVector$_setter_$sizeUpperBound_=",
      "scodec.bits.BitVector.sizeLessThan",
      "scodec.bits.BitVector.scodec$bits$BitVector$_setter_$sizeLowerBound_=",
      "scodec.bits.BitVector.sliceToInt",
      "scodec.bits.BitVector.acquireThen",
      "scodec.bits.BitVector.sliceToLong",
      "scodec.bits.BitVector.sliceToLong$default$4",
      "scodec.bits.BitVector.sliceToInt$default$4",
      "scodec.bits.BitVector.sliceToLong$default$3",
      "scodec.bits.BitVector.consumeThen",
      "scodec.bits.BitVector.sliceToInt$default$3",
      "scodec.bits.BitVector.getByte",
      "scodec.bits.BitVector#Suspend.sizeIsAtMost",
      "scodec.bits.BitVector#Suspend.sizeIsAtLeast",
      "scodec.bits.BitVector#Suspend.sizeUpperBound",
      "scodec.bits.BitVector#Suspend.sizeLowerBound",
      "scodec.bits.BitVector#Suspend.scodec$bits$BitVector$_setter_$sizeUpperBound_=",
      "scodec.bits.BitVector#Suspend.scodec$bits$BitVector$_setter_$sizeLowerBound_=",
      "scodec.bits.BitVector#Bytes.sizeIsAtMost",
      "scodec.bits.BitVector#Bytes.sizeIsAtLeast",
      "scodec.bits.BitVector#Bytes.sizeUpperBound",
      "scodec.bits.BitVector#Bytes.sizeLowerBound",
      "scodec.bits.BitVector#Bytes.scodec$bits$BitVector$_setter_$sizeUpperBound_=",
      "scodec.bits.BitVector#Bytes.scodec$bits$BitVector$_setter_$sizeLowerBound_=",
      "scodec.bits.BitVector.toShort",
      "scodec.bits.BitVector.toShort$default$1",
      "scodec.bits.BitVector.toShort$default$2",
      "scodec.bits.BitVector.sliceToShort",
      "scodec.bits.BitVector.sliceToShort$default$3",
      "scodec.bits.BitVector.sliceToShort$default$4",
      "scodec.bits.ByteVector.toShort",
      "scodec.bits.ByteVector.toShort$default$1",
      "scodec.bits.ByteVector.toShort$default$2",
      "scodec.bits.ByteVector.toByte",
      "scodec.bits.ByteVector.toByte$default$1",
      "scodec.bits.BitVector.toByte",
      "scodec.bits.BitVector.toByte$default$1",
      "scodec.bits.BitVector.sliceToByte",
      "scodec.bits.BitVector.sliceToByte$default$3",
      "scodec.bits.BitVector.invertReverseByteOrder",
      "scodec.bits.ByteVector.decrypt",
      "scodec.bits.ByteVector.decrypt$default$3",
      "scodec.bits.ByteVector.cipher$default$4",
      "scodec.bits.ByteVector.encrypt",
      "scodec.bits.ByteVector.cipher",
      "scodec.bits.ByteVector.encrypt$default$3",
      "scodec.bits.BitVector.decrypt",
      "scodec.bits.BitVector.decrypt$default$3",
      "scodec.bits.BitVector.cipher$default$4",
      "scodec.bits.BitVector.encrypt",
      "scodec.bits.BitVector.cipher",
      "scodec.bits.BitVector.encrypt$default$3",
      "scodec.bits.ByteVector.copyToArray",
      "scodec.bits.ByteVector.deflate",
      "scodec.bits.ByteVector.deflate$default$1",
      "scodec.bits.ByteVector.deflate$default$2",
      "scodec.bits.ByteVector.deflate$default$3",
      "scodec.bits.ByteVector.deflate$default$4",
      "scodec.bits.ByteVector.inflate",
      "scodec.bits.ByteVector.inflate$default$1",
      "scodec.bits.ByteVector.inflate$default$2",
      "scodec.bits.BitVector.deflate",
      "scodec.bits.BitVector.deflate$default$1",
      "scodec.bits.BitVector.deflate$default$2",
      "scodec.bits.BitVector.deflate$default$3",
      "scodec.bits.BitVector.deflate$default$4",
      "scodec.bits.BitVector.inflate",
      "scodec.bits.BitVector.inflate$default$1",
      "scodec.bits.BitVector.inflate$default$2",
      "scodec.bits.ByteVector.takeWhile",
      "scodec.bits.ByteVector.dropWhile",
      "scodec.bits.ByteVector.foreachSPartial",
      "scodec.bits.ByteVector.foreachVPartial",
      "scodec.bits.BitVector.decodeString",
      "scodec.bits.BitVector.decodeAscii",
      "scodec.bits.BitVector.decodeUtf8",
      "scodec.bits.ByteVector.decodeString",
      "scodec.bits.ByteVector.decodeAscii",
      "scodec.bits.ByteVector.decodeUtf8"
    ).map { method => ProblemFilters.exclude[MissingMethodProblem](method) },
    binaryIssueFilters ++= Seq(
      // result type changed, but this method is private
      ProblemFilters.exclude[IncompatibleResultTypeProblem]("scodec.bits.BitVector#Append.sizeLowerBound"),
      // param type changed, but this method is private
      ProblemFilters.exclude[IncompatibleMethTypeProblem]("scodec.bits.crc.scodec$bits$crc$$calculate$1")
    )
)<|MERGE_RESOLUTION|>--- conflicted
+++ resolved
@@ -30,13 +30,8 @@
       "org.scalatest" %%% "scalatest" % "2.2.5-M1" % "test",
       "org.scalacheck" %%% "scalacheck" % "1.12.4" % "test")
   ).
-<<<<<<< HEAD
   settings(
-=======
-  jsSettings(commonJsSettings: _*).
-  jvmSettings(
     docSourcePath := new File(baseDirectory.value, "../.."),
->>>>>>> 94597918
     libraryDependencies ++= Seq(
       "com.google.guava" % "guava" % "16.0.1" % "test",
       "com.google.code.findbugs" % "jsr305" % "2.0.3" % "test" // required for guava
